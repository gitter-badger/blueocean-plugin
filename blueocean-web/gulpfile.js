--- conflicted
+++ resolved
@@ -60,12 +60,6 @@
     .import('jquery-detached', 'core-assets/jquery-detached:jquery2') // Bundled in Jenkins 2.x
     .less('src/main/less/try.less');
 
-<<<<<<< HEAD
-// Copy/link library assests into the src/main/webapp/assets dir, making them available at runtime.
-linkAssets('jdl', '@jenkins-cd/design-language/dist/assets');
-linkAssets('corejs', '@jenkins-cd/blueocean-core-js/dist/assets');
-
-=======
 //
 // An Internet Explorer specific polyfill.
 // Go IE ... you never fail to make me smile :(
@@ -76,7 +70,6 @@
 linkAssets('jdl', '@jenkins-cd/design-language/dist/assets');
 linkAssets('corejs', '@jenkins-cd/blueocean-core-js/dist/assets');
 
->>>>>>> 81f3dee5
 /**
  * Link (or copy) the specified module's subdir to a dir within /src/main/webapp/assets
  * @param {string} dirName name of directory link
