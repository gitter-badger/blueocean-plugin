{
  "name": "blueocean-web",
  "version": "0.0.1",
  "license": "MIT",
  "repository": {
    "type": "git",
    "url": "https://github.com/cloudbees/blueocean.git"
  },
  "scripts": {
    "lint": "gulp lint",
    "lint:fix": "gulp lint --fixLint",
    "test": "gulp test",
    "test:watch": "gulp test:watch",
    "bundle": "gulp bundle",
    "bundle:watch": "gulp bundle:watch"
  },
  "devDependencies": {
<<<<<<< HEAD
    "@jenkins-cd/js-builder": "0.0.30",
=======
    "@jenkins-cd/js-builder": "0.0.31",
>>>>>>> c6d13a44
    "@jenkins-cd/js-test": "1.1.1",
    "babel-eslint": "^6.0.2",
    "babel-preset-es2015": "^6.6.0",
    "babel-preset-react": "^6.5.0",
    "eslint": "2.8.0",
    "eslint-plugin-react": "^5.0.1",
    "gulp": "^3.9.1",
    "zombie": "^4.2.1"
  },
  "dependencies": {
    "@jenkins-cd/design-language": "0.0.11",
    "@jenkins-cd/js-extensions": "0.0.11",
    "@jenkins-cd/js-modules": "0.0.4",
    "history": "^2.0.2",
    "react": "^15.0.1",
    "react-dom": "^15.0.1",
    "react-router": "^2.3.0",
    "window-handle": "^1.0.0"
  }
}<|MERGE_RESOLUTION|>--- conflicted
+++ resolved
@@ -15,11 +15,7 @@
     "bundle:watch": "gulp bundle:watch"
   },
   "devDependencies": {
-<<<<<<< HEAD
-    "@jenkins-cd/js-builder": "0.0.30",
-=======
     "@jenkins-cd/js-builder": "0.0.31",
->>>>>>> c6d13a44
     "@jenkins-cd/js-test": "1.1.1",
     "babel-eslint": "^6.0.2",
     "babel-preset-es2015": "^6.6.0",
