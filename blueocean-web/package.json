{
  "name": "blueocean-web",
  "version": "0.0.1",
  "license": "MIT",
  "scripts": {
    "lint": "gulp lint",
    "lint:fix": "gulp lint --fixLint",
    "test": "gulp test",
    "test:watch": "gulp test:watch",
    "bundle": "gulp bundle",
    "bundle:watch": "gulp bundle:watch"
  },
  "devDependencies": {
    "@jenkins-cd/js-builder": "0.0.40",
    "babel-eslint": "6.1.2",
    "babel-plugin-transform-decorators-legacy": "1.3.4",
    "babel-polyfill": "6.13.0",
    "babel-preset-es2015": "6.14.0",
    "babel-preset-react": "6.11.1",
    "babel-preset-stage-0": "6.5.0",
    "eslint": "2.8.0",
    "eslint-plugin-react": "4.3.0",
    "giti": "1.1.3",
    "gulp": "3.9.1",
    "jquery-detached": "2.1.4-v4",
    "ncp": "2.0.0",
    "zombie": "4.2.1"
  },
  "dependencies": {
<<<<<<< HEAD
    "@jenkins-cd/blueocean-core-js": "0.0.17-beta6",
    "@jenkins-cd/design-language": "0.0.78",
    "@jenkins-cd/js-extensions": "0.0.24",
=======
    "@jenkins-cd/blueocean-core-js": "0.0.18",
    "@jenkins-cd/design-language": "0.0.80",
    "@jenkins-cd/js-extensions": "0.0.25",
>>>>>>> 516e914b
    "@jenkins-cd/js-modules": "0.0.8",
    "history": "2.0.2",
    "immutable": "3.8.1",
    "keymirror": "0.1.1",
    "mobx": "2.5.1",
    "mobx-react": "3.5.5",
    "mobx-react-devtools": "4.2.5",
    "moment": "2.13.0",
    "react": "15.1.0",
    "react-addons-css-transition-group": "15.1.0",
    "react-dom": "15.1.0",
    "react-redux": "4.4.5",
    "react-router": "2.3.0",
    "redux": "3.5.2",
    "redux-thunk": "2.0.1"
  }
}<|MERGE_RESOLUTION|>--- conflicted
+++ resolved
@@ -27,15 +27,9 @@
     "zombie": "4.2.1"
   },
   "dependencies": {
-<<<<<<< HEAD
-    "@jenkins-cd/blueocean-core-js": "0.0.17-beta6",
-    "@jenkins-cd/design-language": "0.0.78",
-    "@jenkins-cd/js-extensions": "0.0.24",
-=======
-    "@jenkins-cd/blueocean-core-js": "0.0.18",
+    "@jenkins-cd/blueocean-core-js": "0.0.19-beta1",
     "@jenkins-cd/design-language": "0.0.80",
     "@jenkins-cd/js-extensions": "0.0.25",
->>>>>>> 516e914b
     "@jenkins-cd/js-modules": "0.0.8",
     "history": "2.0.2",
     "immutable": "3.8.1",
