{
  "name": "blueocean-web",
  "version": "0.0.1",
  "license": "MIT",
  "scripts": {
    "lint": "gulp lint",
    "lint:fix": "gulp lint --fixLint",
    "test": "gulp test",
    "test:watch": "gulp test:watch",
    "bundle": "gulp bundle",
    "bundle:watch": "gulp bundle:watch"
  },
  "devDependencies": {
<<<<<<< HEAD
    "@jenkins-cd/js-builder": "0.0.38-beta3",
    "@jenkins-cd/js-test": "1.2.2",
=======
    "@jenkins-cd/js-builder": "0.0.38",
    "@jenkins-cd/js-test": "1.2.3",
>>>>>>> bff98212
    "babel-eslint": "^6.0.2",
    "babel-plugin-transform-decorators-legacy": "1.3.4",
    "babel-preset-es2015": "^6.6.0",
    "babel-preset-react": "^6.5.0",
    "babel-preset-stage-0": "6.5.0",
    "eslint": "2.8.0",
    "eslint-plugin-react": "^5.0.1",
    "giti": "1.1.3",
    "gulp": "^3.9.1",
    "jquery-detached": "^2.1.4-v4",
    "ncp": "^2.0.0",
    "zombie": "^4.2.1"
  },
  "dependencies": {
    "@jenkins-cd/blueocean-core-js": "0.0.3-beta8",
    "@jenkins-cd/design-language": "0.0.70",
    "@jenkins-cd/js-extensions": "0.0.22",
    "@jenkins-cd/js-modules": "0.0.6",
    "history": "2.0.2",
    "immutable": "3.8.1",
    "keymirror": "0.1.1",
    "mobx": "2.4.3",
    "mobx-react": "3.5.5",
    "moment": "2.13.0",
    "react": "15.1.0",
    "react-addons-css-transition-group": "15.1.0",
    "react-dom": "15.1.0",
    "react-redux": "4.4.5",
    "react-router": "2.3.0",
    "redux": "3.5.2",
    "redux-thunk": "2.0.1"
  }
}<|MERGE_RESOLUTION|>--- conflicted
+++ resolved
@@ -11,13 +11,8 @@
     "bundle:watch": "gulp bundle:watch"
   },
   "devDependencies": {
-<<<<<<< HEAD
-    "@jenkins-cd/js-builder": "0.0.38-beta3",
-    "@jenkins-cd/js-test": "1.2.2",
-=======
     "@jenkins-cd/js-builder": "0.0.38",
     "@jenkins-cd/js-test": "1.2.3",
->>>>>>> bff98212
     "babel-eslint": "^6.0.2",
     "babel-plugin-transform-decorators-legacy": "1.3.4",
     "babel-preset-es2015": "^6.6.0",
