--- conflicted
+++ resolved
@@ -222,13 +222,9 @@
         QUEUED,
         RUNNING,
         PAUSED,
-<<<<<<< HEAD
-        FINISHED,
-        SKIPPED
-=======
+        SKIPPED,
         NOT_BUILT,
         FINISHED
->>>>>>> fab21e9c
     }
 
     public enum BlueRunResult {
