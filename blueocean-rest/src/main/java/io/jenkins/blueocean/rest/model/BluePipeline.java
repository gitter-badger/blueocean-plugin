--- conflicted
+++ resolved
@@ -1,10 +1,6 @@
 package io.jenkins.blueocean.rest.model;
 
-<<<<<<< HEAD
-import com.fasterxml.jackson.annotation.JsonProperty;
 import io.jenkins.blueocean.rest.Navigable;
-=======
->>>>>>> a9eb156f
 import org.kohsuke.stapler.export.Exported;
 
 /**
@@ -47,13 +43,6 @@
     @Exported(name = WEATHER_SCORE)
     public abstract int getWeatherScore();
 
-<<<<<<< HEAD
-    /**
-     * @return Gives Runs in this pipeline
-     */
-    @JsonProperty(RUNS)
-    @Navigable
-=======
     /**
      * @return The Latest Run for the branch
      */
@@ -64,7 +53,7 @@
     /**
      * @return Gives Runs in this pipeline
      */
->>>>>>> a9eb156f
+    @Navigable
     public abstract BlueRunContainer getRuns();
 
 }