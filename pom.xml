<?xml version="1.0" encoding="utf-8"?>
<project xmlns="http://maven.apache.org/POM/4.0.0" xmlns:xsi="http://www.w3.org/2001/XMLSchema-instance" xsi:schemaLocation="http://maven.apache.org/POM/4.0.0 http://maven.apache.org/maven-v4_0_0.xsd">
  <modelVersion>4.0.0</modelVersion>

  <parent>
    <groupId>org.jenkins-ci.plugins</groupId>
    <artifactId>plugin</artifactId>
    <version>2.2</version>
  </parent>

  <groupId>io.jenkins.blueocean</groupId>
  <artifactId>blueocean-parent</artifactId>
  <version>1.0-SNAPSHOT</version>
  <packaging>pom</packaging>

  <name>Blue Ocean UI Parent</name>

  <properties>
    <java.level>7</java.level>
    <jackson.version>2.2.3</jackson.version>
<<<<<<< HEAD
=======
    <!-- need to build 0d0d2a9c133abee1cfd81397c84767638c5a3432 -->
>>>>>>> 5101d7ff
    <jenkins.version>1.652-SNAPSHOT</jenkins.version>
  </properties>

  <modules>
    <module>blueocean-web</module>
    <module>blueocean-commons</module>
    <module>blueocean-rest</module>
    <module>blueocean-plugin</module>
    <module>blueocean-admin</module>
  </modules>

  <repositories>
    <repository>
      <id>repo.jenkins-ci.org</id>
      <url>http://repo.jenkins-ci.org/public/</url>
    </repository>
  </repositories>
  <pluginRepositories>
    <pluginRepository>
      <id>repo.jenkins-ci.org</id>
      <url>http://repo.jenkins-ci.org/public/</url>
    </pluginRepository>
  </pluginRepositories>

  <dependencyManagement>
    <dependencies>

        <!-- Module versions -->
        <dependency>
            <groupId>${project.groupId}</groupId>
            <artifactId>blueocean-commons</artifactId>
            <version>${project.version}</version>
        </dependency>

        <dependency>
            <groupId>${project.groupId}</groupId>
            <artifactId>blueocean-web</artifactId>
            <version>${project.version}</version>
        </dependency>

        <dependency>
            <groupId>${project.groupId}</groupId>
            <artifactId>blueocean-rest</artifactId>
            <version>${project.version}</version>
        </dependency>

        <dependency>
            <groupId>${project.groupId}</groupId>
            <artifactId>blueocean-plugin</artifactId>
            <version>${project.version}</version>
        </dependency>


        <dependency>
            <groupId>${project.groupId}</groupId>
            <artifactId>blueocean-admin</artifactId>
            <version>${project.version}</version>
        </dependency>

        <!-- 3rd party dependencies -->

        <dependency>
            <groupId>com.fasterxml.jackson.core</groupId>
            <artifactId>jackson-annotations</artifactId>
            <version>${jackson.version}</version>
        </dependency>

        <dependency>
            <groupId>org.kohsuke</groupId>
            <artifactId>github-api</artifactId>
            <version>1.72</version>
        </dependency>

        <dependency>
            <groupId>org.apache.oltu.oauth2</groupId>
            <artifactId>org.apache.oltu.oauth2.client</artifactId>
            <version>1.0.1</version>
        </dependency>

        <dependency>
            <groupId>org.jasypt</groupId>
            <artifactId>jasypt</artifactId>
            <version>1.9.2</version>
        </dependency>

        <dependency>
            <groupId>commons-codec</groupId>
            <artifactId>commons-codec</artifactId>
            <version>1.9</version>
        </dependency>

        <dependency>
            <groupId>commons-lang</groupId>
            <artifactId>commons-lang</artifactId>
            <version>2.6</version>
        </dependency>

        <dependency>
            <groupId>com.fasterxml.jackson.core</groupId>
            <artifactId>jackson-databind</artifactId>
            <version>${jackson.version}</version>
        </dependency>

        <dependency>
            <groupId>org.jenkins-ci.plugins</groupId>
            <artifactId>mailer</artifactId>
            <version>1.13</version>
        </dependency>

      <dependency> <!-- TODO pending https://github.com/jenkinsci/jenkins-test-harness/pull/2 -->
        <groupId>org.eclipse.sisu</groupId>
        <artifactId>org.eclipse.sisu.plexus</artifactId>
        <version>0.1.0</version>
      </dependency>
    </dependencies>
  </dependencyManagement>

  <build>
    <plugins>
      <plugin>
        <!-- TODO: java8 signature doesn't exist yet -->
        <groupId>org.codehaus.mojo</groupId>
        <artifactId>animal-sniffer-maven-plugin</artifactId>
        <configuration>
          <skip>true</skip>
        </configuration>
      </plugin>
      <plugin>
        <!-- No use worrying about this while we make such drastic changes left & right in every commit -->
        <groupId>org.codehaus.mojo</groupId>
        <artifactId>findbugs-maven-plugin</artifactId>
        <configuration>
          <skip>true</skip>
        </configuration>
      </plugin>
    </plugins>
  </build>
</project><|MERGE_RESOLUTION|>--- conflicted
+++ resolved
@@ -18,10 +18,7 @@
   <properties>
     <java.level>7</java.level>
     <jackson.version>2.2.3</jackson.version>
-<<<<<<< HEAD
-=======
-    <!-- need to build 0d0d2a9c133abee1cfd81397c84767638c5a3432 -->
->>>>>>> 5101d7ff
+    <!-- Needed for Stapler 1.240 -->
     <jenkins.version>1.652-SNAPSHOT</jenkins.version>
   </properties>
 
