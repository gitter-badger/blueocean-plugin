--- conflicted
+++ resolved
@@ -70,19 +70,16 @@
             <version>1.1</version>
         </dependency>
         <dependency>
-<<<<<<< HEAD
             <groupId>org.jenkins-ci.plugins.workflow</groupId>
             <artifactId>workflow-durable-task-step</artifactId>
             <version>2.0</version>
         </dependency>
-
-=======
+        <dependency>
             <groupId>io.jenkins.blueocean.rest.annotation</groupId>
             <artifactId>capability-annotation</artifactId>
             <version>1.2</version>
         </dependency>
->>>>>>> 76284522
-
+        
         <!-- Not needed by blueocean runtime but adds to blueocean experience -->
         <dependency>
             <groupId>org.jenkins-ci.plugins</groupId>
