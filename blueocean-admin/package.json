--- conflicted
+++ resolved
@@ -32,13 +32,8 @@
     "skin-deep": "^0.16.0"
   },
   "dependencies": {
-<<<<<<< HEAD
     "@jenkins-cd/design-language": "0.0.12-beta3",
-    "@jenkins-cd/js-extensions": "0.0.10",
-=======
-    "@jenkins-cd/design-language": "0.0.11",
     "@jenkins-cd/js-extensions": "0.0.11",
->>>>>>> c6d13a44
     "@jenkins-cd/js-modules": "0.0.4",
     "immutable": "^3.7.6",
     "moment": "^2.12.0",
