--- conflicted
+++ resolved
@@ -36,11 +36,8 @@
     "moment-duration-format": "^1.3.0",
     "react": "^0.14.5",
     "react-dom": "^0.14.5",
-<<<<<<< HEAD
     "react-header-modal": "^0.4.1",
-=======
     "react-router": "^2.0.1",
->>>>>>> 835cec7c
     "window-handle": "^1.0.0"
   }
 }