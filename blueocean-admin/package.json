--- conflicted
+++ resolved
@@ -13,11 +13,7 @@
   },
   "devDependencies": {
     "@jenkins-cd/eslint-config-jenkins": "0.0.2",
-<<<<<<< HEAD
-    "@jenkins-cd/js-builder": "0.0.25",
-=======
     "@jenkins-cd/js-builder": "0.0.29",
->>>>>>> 6311b640
     "@jenkins-cd/js-test": "1.1.1",
     "@kadira/storybook": "^1.11.0",
     "babel": "^6.5.2",
@@ -36,15 +32,9 @@
     "skin-deep": "^0.16.0"
   },
   "dependencies": {
-<<<<<<< HEAD
-    "@jenkins-cd/design-language": "0.0.9-beta2",
-    "@jenkins-cd/js-extensions": "0.0.10",
-    "@jenkins-cd/js-modules": "0.0.3",
-=======
-    "@jenkins-cd/design-language": "0.0.9",
+    "@jenkins-cd/design-language": "0.0.10-beta2",
     "@jenkins-cd/js-extensions": "0.0.10",
     "@jenkins-cd/js-modules": "0.0.4",
->>>>>>> 6311b640
     "immutable": "^3.7.6",
     "moment": "^2.12.0",
     "moment-duration-format": "^1.3.0",
