--- conflicted
+++ resolved
@@ -13,11 +13,7 @@
   },
   "devDependencies": {
     "@jenkins-cd/eslint-config-jenkins": "0.0.2",
-<<<<<<< HEAD
-    "@jenkins-cd/js-builder": "0.0.30",
-=======
     "@jenkins-cd/js-builder": "0.0.31",
->>>>>>> c6d13a44
     "@jenkins-cd/js-test": "1.1.1",
     "@kadira/storybook": "^1.14.0",
     "babel": "^6.5.2",
@@ -36,13 +32,8 @@
     "skin-deep": "^0.16.0"
   },
   "dependencies": {
-<<<<<<< HEAD
     "@jenkins-cd/design-language": "0.0.12-beta-thor",
-    "@jenkins-cd/js-extensions": "0.0.10",
-=======
-    "@jenkins-cd/design-language": "0.0.11",
     "@jenkins-cd/js-extensions": "0.0.11",
->>>>>>> c6d13a44
     "@jenkins-cd/js-modules": "0.0.4",
     "immutable": "^3.8.1",
     "moment": "^2.13.0",
