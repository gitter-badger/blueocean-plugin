import React, { Component, PropTypes } from 'react';
<<<<<<< HEAD
=======
import { EmptyStateView, fetch } from '@jenkins-cd/design-language';
>>>>>>> 9c173676
import Table from './Table';
import Runs from './Runs';
import { ActivityRecord, ChangeSetRecord } from './records';
import {
    actions,
    currentRuns as runsSelector,
    createSelector,
    connect,
} from '../redux';

const { object, array, func } = PropTypes;

export class Activity extends Component {
<<<<<<< HEAD
    componentWillMount() {
        if (this.context.config && this.context.params) {
            const {
                params: {
                    pipeline,
                },
                config = {},
            } = this.context;
            config.pipeline = pipeline;
            this.props.fetchRunsIfNeeded(config);
        }
    }
    render() {
        const { runs } = this.props;
        // early out
        if (!runs) {
=======

    renderEmptyState(repoName) {
        return (
            <main>
                <EmptyStateView iconName="shoes">
                    <h1>Ready, get set...</h1>

                    <p>
                        Hmm, looks like there are no runs in this pipeline’s history.
                    </p>

                    <p>
                        Commit to the repository <em>{repoName}</em> or run the pipeline manually.
                    </p>

                    <button>Run Now</button>
                </EmptyStateView>
            </main>
        );
    }

    render() {
        const { pipeline, data } = this.props;

        // render empty view while data loads
        if (!data || !pipeline) {
>>>>>>> 9c173676
            return null;
        }

        if (!data.length) {
            return this.renderEmptyState(pipeline.name);
        }

        const headers = [
            'Status',
            'Build',
            'Commit',
            { label: 'Branch', className: 'branch' },
            { label: 'Message', className: 'message' },
            { label: 'Duration', className: 'duration' },
            { label: 'Completed', className: 'completed' },
        ];

        let latestRecord = {};
        return (<main>
            <article>
                <Table className="activity-table" headers={headers}>
                    { runs.map((run, index) => {
                        const changeset = run.changeSet;
                        if (changeset && changeset.length > 0) {
                            latestRecord = new ChangeSetRecord(changeset[
                                Object.keys(changeset)[0]
                            ]);
                        }
                        const props = {
                            key: index,
                            changeset: latestRecord,
                            result: new ActivityRecord(run),
                        };
                        return (<Runs {...props} />);
                    })}
                </Table>
            </article>
        </main>);
    }
}

Activity.contextTypes = {
    params: object.isRequired,
    config: object.isRequired,
};

Activity.propTypes = {
    runs: array,
    fetchRunsIfNeeded: func,
};

const selectors = createSelector([runsSelector], (runs) => ({ runs }));

export default connect(selectors, actions)(Activity);<|MERGE_RESOLUTION|>--- conflicted
+++ resolved
@@ -1,8 +1,5 @@
 import React, { Component, PropTypes } from 'react';
-<<<<<<< HEAD
-=======
-import { EmptyStateView, fetch } from '@jenkins-cd/design-language';
->>>>>>> 9c173676
+import { EmptyStateView } from '@jenkins-cd/design-language';
 import Table from './Table';
 import Runs from './Runs';
 import { ActivityRecord, ChangeSetRecord } from './records';
@@ -16,7 +13,6 @@
 const { object, array, func } = PropTypes;
 
 export class Activity extends Component {
-<<<<<<< HEAD
     componentWillMount() {
         if (this.context.config && this.context.params) {
             const {
@@ -29,11 +25,6 @@
             this.props.fetchRunsIfNeeded(config);
         }
     }
-    render() {
-        const { runs } = this.props;
-        // early out
-        if (!runs) {
-=======
 
     renderEmptyState(repoName) {
         return (
@@ -56,16 +47,14 @@
     }
 
     render() {
-        const { pipeline, data } = this.props;
-
-        // render empty view while data loads
-        if (!data || !pipeline) {
->>>>>>> 9c173676
+        const { runs } = this.props;
+        // early out
+        if (!runs) {
             return null;
         }
 
-        if (!data.length) {
-            return this.renderEmptyState(pipeline.name);
+        if (!runs.length) {
+            return this.renderEmptyState(this.context.params.pipeline);
         }
 
         const headers = [
