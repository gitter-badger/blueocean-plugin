--- conflicted
+++ resolved
@@ -62,30 +62,18 @@
       <td>
         <i className="material-icons">&#xE83A;</i>
         { !simple && <button
-<<<<<<< HEAD
           onClick={hack.MultiBranch.bind(null, pipeline)}
-          >multiBranch</button>}
+        >multiBranch</button>}
         <button
           onClick={hack.Activity.bind(null, pipeline)}
           >Activities</button>
-=======
-          onClick={hack.bind(null, pipeline)} // eslint-disable-line react/jsx-no-bind
-        >multiBranch
-        </button>}
->>>>>>> 1ec0e0a1
       </td>
     </tr>);
     }
 }
 
 Pipeline.propTypes = {
-<<<<<<< HEAD
-  pipeline: PropTypes.object.isRequired,
-  simple: PropTypes.bool,
-  hack: PropTypes.object.isRequired
-=======
     pipeline: PropTypes.object.isRequired,
     simple: PropTypes.bool,
     hack: PropTypes.func.isRequired,
->>>>>>> 1ec0e0a1
 };