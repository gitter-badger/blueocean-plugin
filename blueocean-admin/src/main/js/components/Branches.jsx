--- conflicted
+++ resolved
@@ -1,10 +1,6 @@
 import React, { Component, PropTypes } from 'react';
 import moment from 'moment';
-<<<<<<< HEAD
-import { WeatherIcon, ModalView, ModalBody } from '@jenkins-cd/design-language';
-=======
-import { WeatherIcon, StatusIndicator } from '@jenkins-cd/design-language';
->>>>>>> 7b78b3ba
+import { WeatherIcon, ModalView, ModalBody, StatusIndicator } from '@jenkins-cd/design-language';
 
 const {object} = PropTypes;
 
@@ -26,7 +22,6 @@
         const open = () => this.setState({ isVisible: true });
         return (<tr key={name}>
             <td><WeatherIcon score={weatherScore} /></td>
-<<<<<<< HEAD
             <td>
                 {
                     this.state.isVisible && <ModalView hideOnOverlayClicked
@@ -53,12 +48,9 @@
                     </ModalView>
                 }
                 <a onClick={open}>
-                    {result}
+                    <StatusIndicator result={result === 'UNKNOWN' ? state : result} />
                 </a>
             </td>
-=======
-            <td><StatusIndicator result={result === 'UNKNOWN' ? state : result} /></td>
->>>>>>> 7b78b3ba
             <td>{decodeURIComponent(name)}</td>
             <td>{commitId || '-'}</td>
             <td>{msg || '-'}</td>
