import React, { Component, PropTypes } from 'react';
import Table from './Table';
<<<<<<< HEAD
=======
import { EmptyStateView, fetch } from '@jenkins-cd/design-language';
>>>>>>> 9c173676
import Branches from './Branches';
import { RunsRecord } from './records';
import {
    actions,
    currentBranches as branchSelector,
    createSelector,
    connect,
} from '../redux';

const { object, array, func } = PropTypes;

export class MultiBranch extends Component {
<<<<<<< HEAD
    componentWillMount() {
        if (this.context.config && this.context.params) {
            const {
                params: {
                    pipeline,
                },
                config = {},
            } = this.context;
            config.pipeline = pipeline;
            this.props.fetchBranchesIfNeeded(config);
        }
    }
    render() {
        const { branches } = this.props;
        // early out
        if (!branches) {
=======

    renderEmptyState(repoName) {
        return (
            <main>
                <EmptyStateView iconName="shoes">
                    <h1>Branch out</h1>

                    <p>
                        Create a branch in the repository <em>{repoName}</em> and
                        Jenkins will start testing your changes.
                    </p>

                    <p>
                        Give it a try and become a hero to your team.
                    </p>

                    <button>Enable</button>
                </EmptyStateView>
            </main>
        );
    }

    render() {
        const { pipeline, data } = this.props;

        // render empty view while data loads
        if (!pipeline || !data) {
>>>>>>> 9c173676
            return null;
        }

        if (!data.length) {
            return this.renderEmptyState(pipeline.name);
        }

        const headers = [
            'Health',
            'Status',
            { label: 'Branch', className: 'branch' },
            { label: 'Last commit', className: 'lastcommit' },
            { label: 'Latest message', className: 'message' },
            { label: 'Completed', className: 'completed' },
        ];

        return (
            <main>
                <article>
                    <Table className="multibranch-table"
                      headers={headers}
                    >
                        {branches.map((run, index) => {
                            const result = new RunsRecord(run);
                            return (<Branches
                              key={index}
                              data={result}
                            />);
                        })
                        }
                    </Table>
                </article>
            </main>
        );
    }
}

MultiBranch.contextTypes = {
    params: object.isRequired,
    config: object.isRequired,
};

MultiBranch.propTypes = {
    branches: array,
    fetchBranchesIfNeeded: func,
};

const selectors = createSelector([branchSelector], (branches) => ({ branches }));

export default connect(selectors, actions)(MultiBranch);<|MERGE_RESOLUTION|>--- conflicted
+++ resolved
@@ -1,9 +1,6 @@
 import React, { Component, PropTypes } from 'react';
 import Table from './Table';
-<<<<<<< HEAD
-=======
-import { EmptyStateView, fetch } from '@jenkins-cd/design-language';
->>>>>>> 9c173676
+import { EmptyStateView } from '@jenkins-cd/design-language';
 import Branches from './Branches';
 import { RunsRecord } from './records';
 import {
@@ -16,7 +13,6 @@
 const { object, array, func } = PropTypes;
 
 export class MultiBranch extends Component {
-<<<<<<< HEAD
     componentWillMount() {
         if (this.context.config && this.context.params) {
             const {
@@ -29,11 +25,6 @@
             this.props.fetchBranchesIfNeeded(config);
         }
     }
-    render() {
-        const { branches } = this.props;
-        // early out
-        if (!branches) {
-=======
 
     renderEmptyState(repoName) {
         return (
@@ -57,16 +48,14 @@
     }
 
     render() {
-        const { pipeline, data } = this.props;
-
-        // render empty view while data loads
-        if (!pipeline || !data) {
->>>>>>> 9c173676
+        const { branches } = this.props;
+        // early out
+        if (!branches) {
             return null;
         }
 
-        if (!data.length) {
-            return this.renderEmptyState(pipeline.name);
+        if (!branches.length) {
+            return this.renderEmptyState(this.context.params.pipeline);
         }
 
         const headers = [
