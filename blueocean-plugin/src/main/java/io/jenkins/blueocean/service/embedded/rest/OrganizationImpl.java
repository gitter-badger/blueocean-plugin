package io.jenkins.blueocean.service.embedded.rest;

import hudson.Extension;
import io.jenkins.blueocean.commons.ServiceException;
import io.jenkins.blueocean.commons.stapler.JsonBody;
import io.jenkins.blueocean.rest.model.BlueOrganization;
import io.jenkins.blueocean.rest.model.BluePipelineContainer;
import io.jenkins.blueocean.rest.model.BlueUserContainer;
import jenkins.model.Jenkins;
import org.kohsuke.stapler.WebMethod;
import org.kohsuke.stapler.verb.DELETE;
import org.kohsuke.stapler.verb.PUT;

import javax.inject.Inject;
import java.io.IOException;

/**
 * {@link BlueOrganization} implementation for the embedded use.
 *
 * @author Vivek Pandey
 * @author Kohsuke Kawaguchi
 */
public class OrganizationImpl extends BlueOrganization {

<<<<<<< HEAD
    @Inject
    UserContainerImpl users;

=======
    UserContainerImpl users;
>>>>>>> 456081b4
    /**
     * In embedded mode, there's only one organization
     */
    public static final OrganizationImpl INSTANCE = new OrganizationImpl();

    private OrganizationImpl() {
        users = new UserContainerImpl();
    }
    /**
     * In embedded mode, there's only one organization
     */
    public String getName() {
        return Jenkins.getInstance().getDisplayName().toLowerCase();
    }

    @Override
    public BluePipelineContainer getPipelines() {
        return new PipelineContainerImpl();
    }

    @WebMethod(name="") @DELETE
    public void delete() {
        throw new ServiceException.NotImplementedException("Not implemented yet");
    }

    @WebMethod(name="") @PUT
    public void update(@JsonBody OrganizationImpl given) throws IOException {
        given.validate();
        throw new ServiceException.NotImplementedException("Not implemented yet");
//        getXmlFile().write(given);
    }

    private void validate() {
//        if (name.length()<2)
//            throw new IllegalArgumentException("Invalid name: "+name);
    }

    /**
     * In the embedded case, there's only one organization and everyone belongs there,
     * so we can just return that singleton.
     */
    @Override
    public BlueUserContainer getUsers() {
        return users;
    }
}<|MERGE_RESOLUTION|>--- conflicted
+++ resolved
@@ -22,21 +22,17 @@
  */
 public class OrganizationImpl extends BlueOrganization {
 
-<<<<<<< HEAD
     @Inject
     UserContainerImpl users;
 
-=======
-    UserContainerImpl users;
->>>>>>> 456081b4
     /**
      * In embedded mode, there's only one organization
      */
     public static final OrganizationImpl INSTANCE = new OrganizationImpl();
 
     private OrganizationImpl() {
-        users = new UserContainerImpl();
     }
+
     /**
      * In embedded mode, there's only one organization
      */
