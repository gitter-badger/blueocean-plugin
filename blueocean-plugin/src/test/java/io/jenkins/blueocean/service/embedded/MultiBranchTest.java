package io.jenkins.blueocean.service.embedded;

import com.google.common.collect.ImmutableMap;

import hudson.model.FreeStyleProject;
import hudson.model.Project;
import hudson.plugins.git.util.BuildData;
import hudson.scm.ChangeLogSet;
import io.jenkins.blueocean.service.embedded.scm.GitSampleRepoRule;
import jenkins.branch.BranchProperty;
import jenkins.branch.BranchSource;
import jenkins.branch.DefaultBranchPropertyStrategy;
import jenkins.plugins.git.GitSCMSource;
import jenkins.scm.api.SCMSource;
import org.hamcrest.collection.IsArrayContainingInAnyOrder;
import org.jenkinsci.plugins.scriptsecurity.scripts.ScriptApproval;
import org.jenkinsci.plugins.workflow.job.WorkflowJob;
import org.jenkinsci.plugins.workflow.job.WorkflowRun;
import org.jenkinsci.plugins.workflow.multibranch.WorkflowMultiBranchProject;
import org.junit.Assert;
import org.junit.Before;
import org.junit.ClassRule;
import org.junit.Rule;
import org.junit.Test;
import org.jvnet.hudson.test.BuildWatcher;

import java.io.IOException;
import java.util.ArrayList;
import java.util.List;
import java.util.Map;
import java.util.concurrent.ExecutionException;

import static org.junit.Assert.*;

/**
 * @author Vivek Pandey
 */
public class MultiBranchTest extends BaseTest{

    @ClassRule
    public static BuildWatcher buildWatcher = new BuildWatcher();

    @Rule
    public GitSampleRepoRule sampleRepo = new GitSampleRepoRule();


    private final String[] branches={"master", "feature1", "feature2"};

    @Before
    public void setup() throws Exception{
        super.setup();
        setupScm();
    }

    @Test
    public void getMultiBranchPipelines() throws IOException, ExecutionException, InterruptedException {
        WorkflowMultiBranchProject mp = j.jenkins.createProject(WorkflowMultiBranchProject.class, "p");
        FreeStyleProject f = j.jenkins.createProject(FreeStyleProject.class, "f");
        mp.getSourcesList().add(new BranchSource(new GitSCMSource(null, sampleRepo.toString(), "", "*", "", false),
            new DefaultBranchPropertyStrategy(new BranchProperty[0])));
        for (SCMSource source : mp.getSCMSources()) {
            assertEquals(mp, source.getOwner());
        }

        mp.scheduleBuild2(0).getFuture().get();

        List<Map> resp = get("/organizations/jenkins/pipelines/", List.class);
        Assert.assertEquals(2, resp.size());
        validatePipeline(f, resp.get(0));
        validateMultiBranchPipeline(mp, resp.get(1), 3, 0, 0);
        Assert.assertEquals(mp.getBranch("master").getBuildHealth().getScore(), resp.get(0).get("weatherScore"));
    }


    @Test
    public void getMultiBranchPipelinesWithNonMasterBranch() throws Exception {
        sampleRepo.git("branch","-D", "master");
        WorkflowMultiBranchProject mp = j.jenkins.createProject(WorkflowMultiBranchProject.class, "p");

        mp.getSourcesList().add(new BranchSource(new GitSCMSource(null, sampleRepo.toString(), "", "*", "", false),
            new DefaultBranchPropertyStrategy(new BranchProperty[0])));
        for (SCMSource source : mp.getSCMSources()) {
            assertEquals(mp, source.getOwner());
        }

        mp.scheduleBuild2(0).getFuture().get();

        List<Map> resp = get("/organizations/jenkins/pipelines/", List.class);
        Assert.assertEquals(1, resp.size());
        validateMultiBranchPipeline(mp, resp.get(0), 2, 0, 0);
        Assert.assertNull(mp.getBranch("master"));
    }

    @Test
    public void getMultiBranchPipeline() throws IOException, ExecutionException, InterruptedException {
        WorkflowMultiBranchProject mp = j.jenkins.createProject(WorkflowMultiBranchProject.class, "p");
        mp.getSourcesList().add(new BranchSource(new GitSCMSource(null, sampleRepo.toString(), "", "*", "", false),
            new DefaultBranchPropertyStrategy(new BranchProperty[0])));
        for (SCMSource source : mp.getSCMSources()) {
            assertEquals(mp, source.getOwner());
        }

        mp.scheduleBuild2(0).getFuture().get();


        Map resp = get("/organizations/jenkins/pipelines/p/");
        validateMultiBranchPipeline(mp,resp,3,0,0);

        List<String> names = (List<String>) resp.get("branchNames");

        IsArrayContainingInAnyOrder.arrayContainingInAnyOrder(names, branches);

        List<Map> br = get("/organizations/jenkins/pipelines/p/branches", List.class);

        List<String> branchNames = new ArrayList<>();
        List<Integer> weather = new ArrayList<>();
        for(Map b: br){
            branchNames.add((String) b.get("name"));
            weather.add((int) b.get("weatherScore"));
        }

        for(String n:branches){
            assertTrue(branchNames.contains(n));
        }

        for(int s:weather){
            assertEquals(100, s);
        }
    }

    @Test
    public void getMultiBranchPipelineRuns() throws Exception {
        WorkflowMultiBranchProject mp = j.jenkins.createProject(WorkflowMultiBranchProject.class, "p");
        mp.getSourcesList().add(new BranchSource(new GitSCMSource(null, sampleRepo.toString(), "", "*", "", false),
            new DefaultBranchPropertyStrategy(new BranchProperty[0])));
        for (SCMSource source : mp.getSCMSources()) {
            assertEquals(mp, source.getOwner());
        }

        WorkflowJob p = scheduleAndFindBranchProject(mp, "master");
        j.waitUntilNoActivity();
        WorkflowRun b1 = p.getLastBuild();
        assertEquals(1, b1.getNumber());
        assertEquals(3, mp.getItems().size());

        //execute feature 1 branch build
        p = scheduleAndFindBranchProject(mp, "feature1");
        j.waitUntilNoActivity();
        WorkflowRun b2 = p.getLastBuild();
        assertEquals(1, b2.getNumber());


        //execute feature 2 branch build
        p = scheduleAndFindBranchProject(mp, "feature2");
        j.waitUntilNoActivity();
        WorkflowRun b3 = p.getLastBuild();
        assertEquals(1, b3.getNumber());

        List<Map> br = get("/organizations/jenkins/pipelines/p/branches", List.class);

        List<String> branchNames = new ArrayList<>();
        List<Integer> weather = new ArrayList<>();
        for(Map b: br){
            branchNames.add((String) b.get("name"));
            weather.add((int) b.get("weatherScore"));
        }
        Assert.assertTrue(branchNames.contains(((Map)(br.get(0).get("latestRun"))).get("pipeline")));

        for(String n:branches){
            assertTrue(branchNames.contains(n));
        }

        WorkflowRun[] runs = {b1,b2,b3};

        int i = 0;
        for(String n:branches){
            WorkflowRun b = runs[i];

            Map run = get("/organizations/jenkins/pipelines/p/branches/"+n+"/runs/"+b.getId());
            validateRun(b,run);
            i++;
        }

        Map pr = get("/organizations/jenkins/pipelines/p/");
        validateMultiBranchPipeline(mp, pr, 3,3,0);

        sampleRepo.git("checkout","master");
        sampleRepo.write("file", "subsequent content11");
        sampleRepo.git("commit", "--all", "--message=tweaked11");

        p = scheduleAndFindBranchProject(mp, "master");
        j.waitUntilNoActivity();
        WorkflowRun b4 = p.getLastBuild();
        assertEquals(2, b4.getNumber());

        Map run = get("/organizations/jenkins/pipelines/p/branches/master/runs/"+b4.getId());
        validateRun(b4, run);
    }

    @Test
    public void getMultiBranchPipelineActivityRuns() throws Exception {
        WorkflowMultiBranchProject mp = j.jenkins.createProject(WorkflowMultiBranchProject.class, "p");
        mp.getSourcesList().add(new BranchSource(new GitSCMSource(null, sampleRepo.toString(), "", "*", "", false),
            new DefaultBranchPropertyStrategy(new BranchProperty[0])));
        for (SCMSource source : mp.getSCMSources()) {
            assertEquals(mp, source.getOwner());
        }

        WorkflowJob p = scheduleAndFindBranchProject(mp, "master");
        j.waitUntilNoActivity();
        WorkflowRun b1 = p.getLastBuild();
        assertEquals(1, b1.getNumber());
        assertEquals(3, mp.getItems().size());

        //execute feature 1 branch build
        p = scheduleAndFindBranchProject(mp, "feature1");
        j.waitUntilNoActivity();
        WorkflowRun b2 = p.getLastBuild();
        assertEquals(1, b2.getNumber());


        //execute feature 2 branch build
        p = scheduleAndFindBranchProject(mp, "feature2");
        j.waitUntilNoActivity();
        WorkflowRun b3 = p.getLastBuild();
        assertEquals(1, b3.getNumber());

        WorkflowRun firstStart = b1;

        if(b2.getStartTimeInMillis() < firstStart.getStartTimeInMillis()) {
            firstStart = b2;
        }
        if(b3.getStartTimeInMillis() < firstStart.getStartTimeInMillis()) {
            firstStart = b3;
        }

        BuildData d = firstStart.getAction(BuildData.class);

        String commitId = "";
        if(d != null) {
            commitId = d.getLastBuiltRevision().getSha1String();
        }

        List<Map> resp = get("/organizations/jenkins/pipelines/p/runs", List.class);
        Assert.assertEquals(3, resp.size());

        validateRun(firstStart,resp.get(0));
        Assert.assertEquals(commitId, resp.get(0).get("commitId"));
    }

    @Test
    public void getMultiBranchPipelineRunChangeSets() throws Exception {
        WorkflowMultiBranchProject mp = j.jenkins.createProject(WorkflowMultiBranchProject.class, "p");
        mp.getSourcesList().add(new BranchSource(new GitSCMSource(null, sampleRepo.toString(), "", "*", "", false),
            new DefaultBranchPropertyStrategy(new BranchProperty[0])));
        for (SCMSource source : mp.getSCMSources()) {
            assertEquals(mp, source.getOwner());
        }

        WorkflowJob p = scheduleAndFindBranchProject(mp, "master");
        j.waitUntilNoActivity();
        WorkflowRun b1 = p.getLastBuild();
        assertEquals(1, b1.getNumber());
        assertEquals(3, mp.getItems().size());

        sampleRepo.git("checkout","master");
        sampleRepo.write("file", "subsequent content11");
        sampleRepo.git("commit", "--all", "--message=tweaked11");

        p = scheduleAndFindBranchProject(mp, "master");
        j.waitUntilNoActivity();
        WorkflowRun b4 = p.getLastBuild();
        assertEquals(2, b4.getNumber());

        ChangeLogSet.Entry changeLog = b4.getChangeSets().get(0).iterator().next();


        Map run = get("/organizations/jenkins/pipelines/p/branches/master/runs/"+b4.getId()+"/");
        validateRun(b4, run);
        List<Map> changetSet = (List<Map>) run.get("changeSet");
        Map c = changetSet.get(0);

        Assert.assertEquals(changeLog.getCommitId(), c.get("commitId"));
        Map a = (Map) c.get("author");
        Assert.assertEquals(changeLog.getAuthor().getId(), a.get("id"));
        Assert.assertEquals(changeLog.getAuthor().getFullName(), a.get("fullName"));
    }
<<<<<<< HEAD
    
=======

    @Test
    public void createUserFavouriteMultibranchTopLevelTest() throws Exception {
        j.jenkins.setSecurityRealm(j.createDummySecurityRealm());
        hudson.model.User user = j.jenkins.getUser("alice");
        user.setFullName("Alice Cooper");
        WorkflowMultiBranchProject mp = j.jenkins.createProject(WorkflowMultiBranchProject.class, "p");
        mp.getSourcesList().add(new BranchSource(new GitSCMSource(null, sampleRepo.toString(), "", "*", "", false),
            new DefaultBranchPropertyStrategy(new BranchProperty[0])));
        for (SCMSource source : mp.getSCMSources()) {
            assertEquals(mp, source.getOwner());
        }

        WorkflowJob p = scheduleAndFindBranchProject(mp, "master");
        j.waitUntilNoActivity();

        new RequestBuilder(baseUrl)
            .put("/organizations/jenkins/pipelines/p/favorite")
            .auth("alice", "alice")
            .data(ImmutableMap.of("favorite", true))
            .build(String.class);

        List l = new RequestBuilder(baseUrl)
            .get("/users/"+user.getId()+"/favorites/")
            .auth("alice","alice")
            .build(List.class);

        Assert.assertEquals(l.size(), 1);
        Assert.assertEquals(((Map)l.get(0)).get("pipeline"),"/organizations/jenkins/pipelines/p/branches/master");

        new RequestBuilder(baseUrl)
            .get("/users/"+user.getId()+"/favorites/")
            .auth("bob","bob")
            .status(403)
            .build(String.class);

    }


    @Test
    public void createUserFavouriteMultibranchBranchTest() throws Exception {
        j.jenkins.setSecurityRealm(j.createDummySecurityRealm());
        hudson.model.User user = j.jenkins.getUser("alice");
        user.setFullName("Alice Cooper");
        WorkflowMultiBranchProject mp = j.jenkins.createProject(WorkflowMultiBranchProject.class, "p");
        mp.getSourcesList().add(new BranchSource(new GitSCMSource(null, sampleRepo.toString(), "", "*", "", false),
            new DefaultBranchPropertyStrategy(new BranchProperty[0])));
        for (SCMSource source : mp.getSCMSources()) {
            assertEquals(mp, source.getOwner());
        }

        WorkflowJob p = scheduleAndFindBranchProject(mp, "master");
        j.waitUntilNoActivity();

        new RequestBuilder(baseUrl)
            .put("/organizations/jenkins/pipelines/p/branches/feature1/favorite")
            .auth("alice", "alice")
            .data(ImmutableMap.of("favorite", true))
            .build(String.class);

        List l = new RequestBuilder(baseUrl)
            .get("/users/"+user.getId()+"/favorites/")
            .auth("alice","alice")
            .build(List.class);

        Assert.assertEquals(l.size(), 1);
        Assert.assertEquals(((Map)l.get(0)).get("pipeline"),"/organizations/jenkins/pipelines/p/branches/feature1");

        new RequestBuilder(baseUrl)
            .get("/users/"+user.getId()+"/favorites/")
            .auth("bob","bob")
            .status(403)
            .build(String.class);

    }

    /*
     * FIXME: @vivek, @ivan. This test is flaking out on ci often.
     *
     * We don't think it is timing, but we do see errors like: java.io.IOException: cannot find current thread
     *  May be a workflow bug. This was introduced around the revision: 9df08944af1af260ef5f3ea902b7ca69aa53366a
     * ERROR in output.txt for surefire for this suite:
     * WARNING: failed to print message to dead CpsStepContext[3]:Owner[p/master/1:p/master #1]
java.io.IOException: cannot find current thread
	at org.jenkinsci.plugins.workflow.cps.CpsStepContext.doGet(CpsStepContext.java:287)
	at org.jenkinsci.plugins.workflow.support.DefaultStepContext.get(DefaultStepContext.java:71)
	at org.jenkinsci.plugins.workflow.support.steps.StageStepExecution.println(StageStepExecution.java:230)
	at org.jenkinsci.plugins.workflow.support.steps.StageStepExecution.access$100(StageStepExecution.java:36)
	at org.jenkinsci.plugins.workflow.support.steps.StageStepExecution$Stage.unblock(StageStepExecution.java:296)
	at org.jenkinsci.plugins.workflow.support.steps.StageStepExecution.exit(StageStepExecution.java:188)
	at org.jenkinsci.plugins.workflow.support.steps.StageStepExecution.access$200(StageStepExecution.java:36)
	at org.jenkinsci.plugins.workflow.support.steps.StageStepExecution$Listener.onCompleted(StageStepExecution.java:310)
	at hudson.model.listeners.RunListener.fireCompleted(RunListener.java:201)
	at org.jenkinsci.plugins.workflow.job.WorkflowRun.finish(WorkflowRun.java:521)
	at org.jenkinsci.plugins.workflow.job.WorkflowRun.access$1100(WorkflowRun.java:111)
	at org.jenkinsci.plugins.workflow.job.WorkflowRun$GraphL.onNewHead(WorkflowRun.java:777)
	at org.jenkinsci.plugins.workflow.cps.CpsFlowExecution.notifyListeners(CpsFlowExecution.java:843)
	at org.jenkinsci.plugins.workflow.cps.CpsThreadGroup$4.run(CpsThreadGroup.java:340)
	at org.jenkinsci.plugins.workflow.cps.CpsVmExecutorService$1.run(CpsVmExecutorService.java:32)
	at hudson.remoting.SingleLaneExecutorService$1.run(SingleLaneExecutorService.java:112)
	at jenkins.util.ContextResettingExecutorService$1.run(ContextResettingExecutorService.java:28)
	at java.util.concurrent.Executors$RunnableAdapter.call(Executors.java:511)
	at java.util.concurrent.FutureTask.run(FutureTask.java:266)
	at java.util.concurrent.ThreadPoolExecutor.runWorker(ThreadPoolExecutor.java:1142)
	at java.util.concurrent.ThreadPoolExecutor$Worker.run(ThreadPoolExecutor.java:617)
	at java.lang.Thread.run(Thread.java:745)
     *
>>>>>>> d42530de
    @Test
    public void getMultiBranchPipelineRunStages() throws Exception {
        WorkflowMultiBranchProject mp = j.jenkins.createProject(WorkflowMultiBranchProject.class, "p");
        mp.getSourcesList().add(new BranchSource(new GitSCMSource(null, sampleRepo.toString(), "", "*", "", false),
            new DefaultBranchPropertyStrategy(new BranchProperty[0])));
        for (SCMSource source : mp.getSCMSources()) {
            assertEquals(mp, source.getOwner());
        }

        WorkflowJob p = scheduleAndFindBranchProject(mp, "master");
        j.waitUntilNoActivity();
        WorkflowRun b1 = p.getLastBuild();
        assertEquals(1, b1.getNumber());
        assertEquals(3, mp.getItems().size());

        j.waitForCompletion(b1);

        List<Map> nodes = get("/organizations/jenkins/pipelines/p/branches/master/runs/1/nodes", List.class);

        Assert.assertEquals(3, nodes.size());
    }



    private void setupScm() throws Exception {
        // create git repo
        sampleRepo.init();
        sampleRepo.write("Jenkinsfile", "stage 'build'\n "+"node {echo 'Building'}\n"+
            "stage 'test'\nnode { echo 'Testing'}\n"+
            "stage 'deploy'\nnode { echo 'Deploying'}\n"
        );
        sampleRepo.write("file", "initial content");
        sampleRepo.git("add", "Jenkinsfile");
        sampleRepo.git("commit", "--all", "--message=flow");

        //create feature branch
        sampleRepo.git("checkout", "-b", "feature1");
        sampleRepo.write("Jenkinsfile", "echo \"branch=${env.BRANCH_NAME}\"; "+"node {" +
            "   stage ('Build'); " +
            "   echo ('Building'); " +
            "   stage ('Test'); " +
            "   echo ('Testing'); " +
            "   stage ('Deploy'); " +
            "   echo ('Deploying'); " +
            "}");
        ScriptApproval.get().approveSignature("method java.lang.String toUpperCase");
        sampleRepo.write("file", "subsequent content1");
        sampleRepo.git("commit", "--all", "--message=tweaked1");

        //create feature branch
        sampleRepo.git("checkout", "-b", "feature2");
        sampleRepo.write("Jenkinsfile", "echo \"branch=${env.BRANCH_NAME}\"; "+"node {" +
            "   stage ('Build'); " +
            "   echo ('Building'); " +
            "   stage ('Test'); " +
            "   echo ('Testing'); " +
            "   stage ('Deploy'); " +
            "   echo ('Deploying'); " +
            "}");
        ScriptApproval.get().approveSignature("method java.lang.String toUpperCase");
        sampleRepo.write("file", "subsequent content2");
        sampleRepo.git("commit", "--all", "--message=tweaked2");
    }

    private WorkflowJob scheduleAndFindBranchProject(WorkflowMultiBranchProject mp,  String name) throws Exception {
        mp.scheduleBuild2(0).getFuture().get();
        return findBranchProject(mp, name);
    }

    private WorkflowJob findBranchProject(WorkflowMultiBranchProject mp,  String name) throws Exception {
        WorkflowJob p = mp.getItem(name);
        if (p == null) {
            mp.getIndexing().writeWholeLogTo(System.out);
            fail(name + " project not found");
        }
        return p;
    }

}<|MERGE_RESOLUTION|>--- conflicted
+++ resolved
@@ -285,9 +285,6 @@
         Assert.assertEquals(changeLog.getAuthor().getId(), a.get("id"));
         Assert.assertEquals(changeLog.getAuthor().getFullName(), a.get("fullName"));
     }
-<<<<<<< HEAD
-    
-=======
 
     @Test
     public void createUserFavouriteMultibranchTopLevelTest() throws Exception {
@@ -394,8 +391,7 @@
 	at java.util.concurrent.ThreadPoolExecutor.runWorker(ThreadPoolExecutor.java:1142)
 	at java.util.concurrent.ThreadPoolExecutor$Worker.run(ThreadPoolExecutor.java:617)
 	at java.lang.Thread.run(Thread.java:745)
-     *
->>>>>>> d42530de
+     */
     @Test
     public void getMultiBranchPipelineRunStages() throws Exception {
         WorkflowMultiBranchProject mp = j.jenkins.createProject(WorkflowMultiBranchProject.class, "p");
