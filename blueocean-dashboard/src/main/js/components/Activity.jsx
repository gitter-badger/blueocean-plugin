import React, { Component, PropTypes } from 'react';
import { EmptyStateView, Table } from '@jenkins-cd/design-language';
import { RunButton } from '@jenkins-cd/blueocean-core-js';
import Runs from './Runs';
import { RunRecord, ChangeSetRecord } from './records';
import {
    actions,
    currentRuns as currentRunsSelector,
    createSelector,
    connect,
} from '../redux';
import PageLoading from './PageLoading';
import { MULTIBRANCH_PIPELINE } from '../Capabilities';
import { capabilityStore } from './Capability';

const { object, array, func, string, bool } = PropTypes;

const EmptyState = ({ repoName, pipeline, showRunButton, onNavigation }) => (
    <main>
        <EmptyStateView iconName="shoes">
            <h1>Ready, get set...</h1>

            <p>
                Hmm, looks like there are no runs in this pipeline’s history.
            </p>

            <p>
                Commit to the repository <em>{repoName}</em> or run the pipeline manually.
            </p>

        { showRunButton &&
            <RunButton
              runnable={pipeline}
              buttonType="run-only"
              runLabel="Run Now"
              onNavigation={onNavigation}
            />
        }
        </EmptyStateView>
    </main>
);

EmptyState.propTypes = {
    repoName: string,
    pipeline: object,
    showRunButton: bool,
    onNavigation: func,
};

export class Activity extends Component {
    componentWillMount() {
        if (this.context.config && this.context.params) {
            const {
                params: {
                    pipeline,
                    organization,
                },
                config = {},
            } = this.context;

            config.pipeline = pipeline;
            config.organization = organization;
            this.props.fetchRuns(config);
        }
    }

    render() {
        const { runs, pipeline } = this.props;

        if (!runs || !pipeline || pipeline.$pending) {
            return null;
        }

        const { capabilities } = this.props;
        const isMultiBranchPipeline = capabilities[pipeline._class].contains(MULTIBRANCH_PIPELINE);

        // Only show the Run button for non multi-branch pipelines.
        // Multi-branch pipelines have the Run/play button beside them on
        // the Branches/PRs tab.
        const showRunButton = !isMultiBranchPipeline;

<<<<<<< HEAD
        const onNavigation = (url) => {
            this.context.location.pathname = url;
            this.context.router.push(location);
        };

        if (!runs.length) {
            return (
                <EmptyState
                  repoName={this.context.params.pipeline}
                  pipeline={pipeline}
                  showRunButton={showRunButton}
                />
            );
=======
        if (runs.$success && !runs.length) {
            return (<EmptyState repoName={this.context.params.pipeline} showRunButton={showRunButton} pipeline={pipeline} />);
>>>>>>> 229796da
        }

        const latestRun = runs[0];

        const headers = isMultiBranchPipeline ? [
            'Status',
            'Build',
            'Commit',
            { label: 'Branch', className: 'branch' },
            { label: 'Message', className: 'message' },
            { label: 'Duration', className: 'duration' },
            { label: 'Completed', className: 'completed' },
            { label: '', className: 'actions' },
        ] : [
            'Status',
            'Build',
            'Commit',
            { label: 'Message', className: 'message' },
            { label: 'Duration', className: 'duration' },
            { label: 'Completed', className: 'completed' },
            { label: '', className: 'actions' },
        ];

<<<<<<< HEAD
        return (
            <main>
                <article className="activity">
                { showRunButton &&
                    <RunButton
                      runnable={pipeline}
                      latestRun={latestRun}
                      buttonType="run-only"
                      onNavigation={onNavigation}
                    />
                }

                    <Table className="activity-table fixed" headers={headers}>
                        {
                            runs.map((run, index) => {
                                const changeset = run.changeSet;
                                let latestRecord = {};
                                if (changeset && changeset.length > 0) {
                                    latestRecord = new ChangeSetRecord(changeset[
                                        Object.keys(changeset)[changeset.length - 1]
                                    ]);
                                }

                                return (
                                    <Runs {...{
                                        key: index,
                                        run,
                                        pipeline,
                                        changeset: latestRecord,
                                        result: new RunRecord(run) }} />
                                );
                            })
                        }
                    </Table>
                </article>
            </main>
        );
=======
        return (<main>
            {runs.$pending && <PageLoading />}
            <article className="activity">
                {showRunButton && <RunNonMultiBranchPipeline pipeline={pipeline} buttonText="Run" />}
                <Table className="activity-table fixed" headers={headers}>
                    {
                        runs.map((run, index) => {
                            const changeset = run.changeSet;
                            let latestRecord = {};
                            if (changeset && changeset.length > 0) {
                                latestRecord = new ChangeSetRecord(changeset[
                                    Object.keys(changeset)[changeset.length - 1]
                                ]);
                            }

                            return (<Runs {...{
                                key: index,
                                changeset: latestRecord,
                                result: new RunRecord(run) }} />);
                        })
                    }
                </Table>
                {runs.$pager &&
                    <button disabled={!runs.$pager.hasMore} className="btn-show-more btn-secondary" onClick={() => runs.$pager.fetchMore()}>
                        {runs.$pending ? 'Loading...' : 'Show More'}
                    </button>
                }
            </article>
        </main>);
>>>>>>> 229796da
    }
}

Activity.contextTypes = {
    params: object.isRequired,
    location: object.isRequired,
    pipeline: object,
    config: object.isRequired,
    router: object.isRequired,
};

Activity.propTypes = {
    runs: array,
    pipeline: object,
    capabilities: object,
    fetchRuns: func,
};

const selectors = createSelector([currentRunsSelector], (runs) => ({ runs }));

export default connect(selectors, actions)(capabilityStore(props => props.pipeline._class)(Activity));<|MERGE_RESOLUTION|>--- conflicted
+++ resolved
@@ -79,24 +79,13 @@
         // the Branches/PRs tab.
         const showRunButton = !isMultiBranchPipeline;
 
-<<<<<<< HEAD
         const onNavigation = (url) => {
             this.context.location.pathname = url;
             this.context.router.push(location);
         };
 
-        if (!runs.length) {
-            return (
-                <EmptyState
-                  repoName={this.context.params.pipeline}
-                  pipeline={pipeline}
-                  showRunButton={showRunButton}
-                />
-            );
-=======
         if (runs.$success && !runs.length) {
             return (<EmptyState repoName={this.context.params.pipeline} showRunButton={showRunButton} pipeline={pipeline} />);
->>>>>>> 229796da
         }
 
         const latestRun = runs[0];
@@ -120,49 +109,17 @@
             { label: '', className: 'actions' },
         ];
 
-<<<<<<< HEAD
-        return (
-            <main>
-                <article className="activity">
-                { showRunButton &&
-                    <RunButton
-                      runnable={pipeline}
-                      latestRun={latestRun}
-                      buttonType="run-only"
-                      onNavigation={onNavigation}
-                    />
-                }
-
-                    <Table className="activity-table fixed" headers={headers}>
-                        {
-                            runs.map((run, index) => {
-                                const changeset = run.changeSet;
-                                let latestRecord = {};
-                                if (changeset && changeset.length > 0) {
-                                    latestRecord = new ChangeSetRecord(changeset[
-                                        Object.keys(changeset)[changeset.length - 1]
-                                    ]);
-                                }
-
-                                return (
-                                    <Runs {...{
-                                        key: index,
-                                        run,
-                                        pipeline,
-                                        changeset: latestRecord,
-                                        result: new RunRecord(run) }} />
-                                );
-                            })
-                        }
-                    </Table>
-                </article>
-            </main>
-        );
-=======
         return (<main>
             {runs.$pending && <PageLoading />}
             <article className="activity">
-                {showRunButton && <RunNonMultiBranchPipeline pipeline={pipeline} buttonText="Run" />}
+                { showRunButton &&
+                <RunButton
+                  runnable={pipeline}
+                  latestRun={latestRun}
+                  buttonType="run-only"
+                  onNavigation={onNavigation}
+                />
+                }
                 <Table className="activity-table fixed" headers={headers}>
                     {
                         runs.map((run, index) => {
@@ -174,10 +131,14 @@
                                 ]);
                             }
 
-                            return (<Runs {...{
-                                key: index,
-                                changeset: latestRecord,
-                                result: new RunRecord(run) }} />);
+                            return (
+                                <Runs {...{
+                                    key: index,
+                                    run,
+                                    pipeline,
+                                    changeset: latestRecord,
+                                    result: new RunRecord(run) }} />
+                            );
                         })
                     }
                 </Table>
@@ -188,7 +149,6 @@
                 }
             </article>
         </main>);
->>>>>>> 229796da
     }
 }
 
