import React, { Component, PropTypes } from 'react';
import { browserHistory } from 'react-router';
import {
    ModalView,
    ModalBody,
    ModalHeader,
    PageTabs,
    Progress,
    TabLink,
} from '@jenkins-cd/design-language';

import { ReplayButton, RunButton } from '@jenkins-cd/blueocean-core-js';

import {
    actions,
    currentRun as runSelector,
    isMultiBranch as isMultiBranchSelector,
    previous as previousSelector,
    createSelector,
    connect,
} from '../redux';

import {
    buildOrganizationUrl,
    buildPipelineUrl,
    buildRunDetailsUrl,
} from '../util/UrlUtils';

import { MULTIBRANCH_PIPELINE, SIMPLE_PIPELINE } from '../Capabilities';
import { RunDetailsHeader } from './RunDetailsHeader';
import { RunRecord } from './records';
import IfCapability from './IfCapability';

const { func, object, any, string } = PropTypes;

class RunDetails extends Component {

    componentWillMount() {
        this._fetchRun(this.props, true);
    }

    componentWillReceiveProps(nextProps) {
        if (!this._didRunChange(this.props.params, nextProps.params)) {
            return;
        }

        // in some cases the route params might have actually changed (such as 'runId' during a Re-run) so re-fetch
        // also don't update the 'previous route' otherwise closing the modal will try to navigate back to last run
        this._fetchRun(nextProps, false);
    }

    _fetchRun(props, storePreviousRoute) {
        if (this.context.config && this.context.params) {
            props.fetchRun({
                organization: props.params.organization,
                pipeline: props.params.pipeline,
                branch: props.isMultiBranch && props.params.branch,
                runId: props.params.runId,
            });

            if (storePreviousRoute) {
                this.opener = props.previous;
            }
        }
    }

    _didRunChange(oldParams, newParams) {
        return oldParams.organization !== newParams.organization ||
                oldParams.pipeline !== newParams.pipeline ||
                oldParams.branch !== newParams.branch ||
                oldParams.runId !== newParams.runId;
    }

    navigateToOrganization() {
        const { organization } = this.props.pipeline;
        const organizationUrl = buildOrganizationUrl(organization);
        this.context.router.push(organizationUrl);
    }
    navigateToPipeline() {
        const { organization, fullName } = this.props.pipeline;
        const pipelineUrl = buildPipelineUrl(organization, fullName);
        this.context.router.push(pipelineUrl);
    }
    navigateToChanges() {
        const {
            params: {
                organization,
                pipeline,
                branch,
                runId,
            },
        } = this.context;

        const changesUrl = buildRunDetailsUrl(organization, pipeline, branch, runId, 'changes');
        this.context.router.push(changesUrl);
    }
    navigateToUrl(newUrl) {
        this.context.location.pathname = newUrl;
        this.context.router.push(newUrl);
    }
    render() {
        // early out
        if (!this.context.params
            || !this.props.run
            || this.props.isMultiBranch === null) {
            return null;
        }

        const { router, location, params } = this.context;

        const baseUrl = buildRunDetailsUrl(params.organization, params.pipeline, params.branch, params.runId);

        const run = this.props.run;
        const currentRun = new RunRecord(run);
        const pipelineClass = this.context.pipeline._class;
        const status = currentRun.getComputedResult() || '';

        const switchRunDetails = (newUrl) => {
            location.pathname = newUrl;
            router.push(location);
        };

        const afterClose = () => {
            const fallbackUrl = buildPipelineUrl(params.organization, params.pipeline);
            location.pathname = this.opener || fallbackUrl;
            // reset query
            /*
            FIXME: reset query when you go back, we may want to store the whole location object in previous so we have a perfect prev.
            this.opener would then be location and we the above location = this.opener || {pathname: fallbackUrl]
             */
            location.query = null;
            router.push(location);
        };

        return (
            <ModalView
              isVisible
              transitionClass="expand-in"
              transitionDuration={150}
              result={status}
              {...{ afterClose }}
            >
                <ModalHeader>
                    <div>
                        {!run.$pending &&
                        <RunDetailsHeader
                          pipeline={this.context.pipeline}
                          data={currentRun}
                          onOrganizationClick={() => this.navigateToOrganization()}
                          onNameClick={() => this.navigateToPipeline()}
                          onAuthorsClick={() => this.navigateToChanges()}
                        />
                        }
                        <PageTabs base={baseUrl}>
                            <TabLink to="/pipeline">Pipeline</TabLink>
                            <TabLink to="/changes">Changes</TabLink>
                            <TabLink to="/tests">Tests</TabLink>
                            <TabLink to="/artifacts">Artifacts</TabLink>
                        </PageTabs>

                        <div className="button-bar">
                            { /* TODO: check can probably removed and folded into ReplayButton once JENKINS-37519 is done */ }
                            <IfCapability className={pipelineClass} capability={[MULTIBRANCH_PIPELINE, SIMPLE_PIPELINE]}>
                                <ReplayButton
                                  className="dark"
                                  runnable={this.props.pipeline}
                                  latestRun={currentRun}
<<<<<<< HEAD
                                  onNavigation={(url) => this.navigateToUrl(url)}
=======
                                  onNavigation={switchRunDetails}
>>>>>>> 81f3dee5
                                  autoNavigate
                                />
                            </IfCapability>

                            <RunButton
                              className="dark"
                              runnable={this.props.pipeline}
                              latestRun={currentRun}
                              buttonType="stop-only"
                            />
                        </div>
                    </div>
                </ModalHeader>
                <ModalBody>
                    <div>
                        {run.$pending && <Progress />}
                        {run.$success && React.cloneElement(
                            this.props.children,
                            { baseUrl, result: currentRun, ...this.props }
                        )}
                    </div>
                </ModalBody>
            </ModalView>
        );
    }
}

RunDetails.contextTypes = {
    config: object.isRequired,
    params: object,
    router: object.isRequired, // From react-router
    location: object.isRequired, // From react-router
    pipeline: object,
};

RunDetails.propTypes = {
    children: PropTypes.node,
    params: any,
    pipeline: object,
    run: object,
    isMultiBranch: any,
    fetchRun: func,
    getPipeline: func,
    previous: string,
};

const selectors = createSelector(
    [runSelector, isMultiBranchSelector, previousSelector],
    (run, isMultiBranch, previous) => ({ run, isMultiBranch, previous }));

export default connect(selectors, actions)(RunDetails);<|MERGE_RESOLUTION|>--- conflicted
+++ resolved
@@ -1,5 +1,4 @@
 import React, { Component, PropTypes } from 'react';
-import { browserHistory } from 'react-router';
 import {
     ModalView,
     ModalBody,
@@ -93,10 +92,6 @@
 
         const changesUrl = buildRunDetailsUrl(organization, pipeline, branch, runId, 'changes');
         this.context.router.push(changesUrl);
-    }
-    navigateToUrl(newUrl) {
-        this.context.location.pathname = newUrl;
-        this.context.router.push(newUrl);
     }
     render() {
         // early out
@@ -165,11 +160,7 @@
                                   className="dark"
                                   runnable={this.props.pipeline}
                                   latestRun={currentRun}
-<<<<<<< HEAD
-                                  onNavigation={(url) => this.navigateToUrl(url)}
-=======
                                   onNavigation={switchRunDetails}
->>>>>>> 81f3dee5
                                   autoNavigate
                                 />
                             </IfCapability>
