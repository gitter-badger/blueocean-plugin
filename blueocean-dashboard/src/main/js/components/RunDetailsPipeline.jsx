--- conflicted
+++ resolved
@@ -222,11 +222,7 @@
     render() {
         const { location, router } = this.context;
 
-<<<<<<< HEAD
         const { isMultiBranch, steps, nodes, result: run, params } = this.props;
-=======
-        const { isMultiBranch, steps, nodes, logs, result: run, params } = this.props;
->>>>>>> 32307303
 
         if (run.isQueued()) {
             return queuedState();
