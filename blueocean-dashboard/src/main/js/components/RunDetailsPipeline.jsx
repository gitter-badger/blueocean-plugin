import React, { Component, PropTypes } from 'react';
import ReactDOM from 'react-dom';
import Extensions from '@jenkins-cd/js-extensions';
import LogConsoleView from './LogConsoleView';
import * as sse from '@jenkins-cd/sse-gateway';
import { EmptyStateView } from '@jenkins-cd/design-language';
import { Icon } from 'react-material-icons-blue';
import ReactCSSTransitionGroup from 'react-addons-css-transition-group';

import LogToolbar from './LogToolbar';
import Steps from './Steps';
import {
    steps as stepsSelector,
    logs as logSelector,
    node as nodeSelector,
    nodes as nodesSelector,
    actions,
    connect,
    createSelector,
} from '../redux';

import { calculateLogView, calculateStepsBaseUrl, calculateRunLogURLObject, calculateNodeBaseUrl, calculateFetchAll } from '../util/UrlUtils';
import { calculateNode } from '../util/KaraokeHelper';


const { string, object, any, func } = PropTypes;

const QueuedState = () => (
    <EmptyStateView tightSpacing>
        <p>
            <Icon {...{
                size: 20,
                icon: 'timer',
                style: { fill: '#fff' },
            }}
            />
            <span className="waiting">Waiting for run to start.</span>
        </p>
    </EmptyStateView>
);

// It should really be using capability using /rest/classes API
const supportsNodes = (result) => result && result._class === 'io.jenkins.blueocean.rest.impl.pipeline.PipelineRunImpl';

export class RunDetailsPipeline extends Component {
    constructor(props) {
        super(props);
        // we do not want to follow any builds that are finished
        this.state = { followAlong: props && props.result && props.result.state !== 'FINISHED' };
        this.listener = {};
        this._handleKeys = this._handleKeys.bind(this);
        this._onScrollHandler = this._onScrollHandler.bind(this);
        this._onSseEvent = this._onSseEvent.bind(this);
    }

    componentWillMount() {
        const { fetchNodes, result } = this.props;
        this.mergedConfig = this.generateConfig(this.props);
        if (!result.isQueued()) {
            if (this.mergedConfig.supportsNode) {
                fetchNodes(this.mergedConfig);
            }
        }

        this.listener.sse = sse.subscribe('pipeline', this._onSseEvent);
    }

    componentDidMount() {
        const { result } = this.props;

        if (!result.isQueued()) {// FIXME: when https://issues.jenkins-ci.org/browse/JENKINS-37708 is fixed, test whether it breaks karaoke on freestyle
            // determine scroll area
            const domNode = ReactDOM.findDOMNode(this.refs.scrollArea);
            // add both listener, one to the scroll area and another to the whole document
            if (domNode) {
                domNode.addEventListener('wheel', this._onScrollHandler, false);
            }
            document.addEventListener('keydown', this._handleKeys, false);
        }
    }

    componentWillReceiveProps(nextProps) {
        if (this.props.result.isQueued()) {
            return;
        }
        const followAlong = this.state.followAlong;
        this.mergedConfig = this.generateConfig({ ...nextProps, followAlong });

        // we do not want any timeouts if we are not doing karaoke
        if (!this.state.followAlong && this.timeout) {
            clearTimeout(this.timeout);
        }
        // calculate if we need to trigger any actions to get into the right state (is plain js for testing reasons)
        const nodeAction = calculateNode(this.props, nextProps, this.mergedConfig);
        if (nodeAction && nodeAction.action) {
            // use updated config
            this.mergedConfig = nodeAction.config;
            // we may need to stop following
            if (this.state.followAlong !== nodeAction.state.followAlong) {
                this.setState({ followAlong: nodeAction.state.followAlong });
            }
            // if we have actions we fire them
            this.props[nodeAction.action](this.mergedConfig);
        }
    }

    componentWillUnmount() {
        if (this.listener.sse) {
            sse.unsubscribe(this.listener.sse);
            delete this.listener.sse;
        }

        if (this.props.result.isQueued()) {
            return;
        }
        const domNode = ReactDOM.findDOMNode(this.refs.scrollArea);
        this.props.cleanNodePointer();
        clearTimeout(this.timeout);
        if (domNode) {
            domNode.removeEventListener('wheel', this._onScrollHandler);
        }
        document.removeEventListener('keydown', this._handleKeys);
    }

    // need to register handler to step out of karaoke mode
    // we bail out on scroll up
    _onScrollHandler(elem) {
        if (elem.deltaY < 0 && this.state.followAlong) {
            this.setState({ followAlong: false });
        }
    }

    // we bail out on arrow_up key
    _handleKeys(event) {
        if (event.keyCode === 38 && this.state.followAlong) {
            this.setState({ followAlong: false });
        }
    }

    // Listen for pipeline flow node events.
    // We filter them only for steps and the end event all other we let pass
    _onSseEvent(event) {
        const { fetchNodes, fetchSteps, removeStep, removeLogs } = this.props;
        const jenkinsEvent = event.jenkins_event;
        // we are using try/catch to throw an early out error
        try {
            if (event.pipeline_run_id !== this.props.result.id) {
                // console.log('early out');
                throw new Error('exit');
            }
            // we turn on refetch so we always fetch a new Node result
            const refetch = true;
            switch (jenkinsEvent) {
            case 'pipeline_step':
                {
                    // we are not using an early out for the events since we want to refresh the node if we finished
                    if (this.state.followAlong) { // if we do it means we want karaoke
                        let parallel = true;// JENKINS-37962 FIXME the problem is with new syntax that is not reporting satge_id
                        if (event.pipeline_step_stage_id && this.mergedConfig.nodeReducer.parent) {
                            parallel = event.pipeline_step_stage_id !== this.mergedConfig.nodeReducer.parent;
                        }
                        /*
                         * if the step_stage_id has changed we need to change the focus, however if we in a parallel
                         * node we only want to fetch the steps, since it seems that the "parent" is the reporter of
                         * some steps.
                         */
                        if (event.pipeline_step_stage_id !== this.mergedConfig.node && parallel) {
                            // console.log('nodes fetching via sse triggered');
                            delete this.mergedConfig.node;
                            fetchNodes({ ...this.mergedConfig, refetch });
                        } else {
                            // console.log('only steps fetching via sse triggered');
                            fetchSteps({ ...this.mergedConfig, refetch });
                        }
                    }
                    break;
                }
            case 'pipeline_end':
                {
                    // get all steps from the current run, we use the nodeKey and remove the last bit
                    const keyArray = this.mergedConfig.nodeKey.split('/');
                    // remove last part either / or nodes
                    keyArray.pop();
                    // check whether we started with ending /, if so we need to pop again
                    if (keyArray[keyArray.length - 1] === 'nodes') {
                        keyArray.pop();
                    }
                    // create the base id
                    const searchString = keyArray.join('/');
                    // fire to remove all logs from cache
                    removeLogs(searchString);
                    /** we have to check now if all steps have been declared as finished,
                     * if not we will remove them from the cache so we get the final information*/
                    const notFinishedSteps = Object.keys(this.props.steps)
                        .filter((item) => item.indexOf(searchString) !== -1)
                        .map((step) => this.props.steps[step])
                        .filter((nodeSteps) => !nodeSteps.isFinished);
                    /**
                     * we always should have one item in our array which is the last step of the pipeline
                      */
                    if (notFinishedSteps.length >= 1) {
                        notFinishedSteps.map((step) => removeStep(step.nodesBaseUrl));
                    }
                    // we always want to refresh if the run has finished
                    fetchNodes({ ...this.mergedConfig, refetch });
                    break;
                }
            default:
                {
                    // //console.log(event);
                }
            }
        } catch (e) {
            // we only ignore the exit error
            if (e.message !== 'exit') {
                throw e;
            }
        }
    }

    /**
     * We are testing whether we are in parallel mode by comparing the current selected node (nodeReducer)
     * with an other (in our case the one we clicked)
     * @param nodeInfo {Object} node that we have clicked on the pipelineGraph
     * @returns {boolean} true when parallel, false otherwise
     */
    isParallel(nodeInfo) {
        // in case we have edges arrays we compare the first edge, if not we know we are not in parallel mode
        return this.mergedConfig.nodeReducer.edges && this.mergedConfig.nodeReducer.edges[0] && nodeInfo.edges[0] ?
            this.mergedConfig.nodeReducer.edges[0].id === nodeInfo.edges[0].id : false;
    }

    generateConfig(props) {
        const { config = {} } = this.context;
        const followAlong = this.state.followAlong;
        const { isMultiBranch, params, result, steps, nodes } = props;
        const fetchAll = calculateFetchAll(props);
        const forceLogView = calculateLogView(props);
        // we would use default properties however the node can be null so no default properties will be triggered
        let { nodeReducer } = props;
        if (!nodeReducer) {
            nodeReducer = { id: null, displayName: 'Steps' };
        }
        // if we have a node param we do not want the calculation of the focused node
        const node = params.node || nodeReducer.id;
        // It should really be using capability using /rest/classes API
        const supportsNode = supportsNodes(result);
        // do we have a running job?
        const isRunning = result && result.state && result.state !== 'FINISHED';
        // Merge config
        const calculatedResponse = {
            ...config,
            supportsNode,
            isMultiBranch,
            node,
            nodeReducer,
            followAlong,
            fetchAll,
            forceLogView,
            isRunning,
            name: params.pipeline,
            branch: params.branch,
            runId: params.runId,
        };
        // get the key for the steps we want to display
        const stepKey = calculateStepsBaseUrl(calculatedResponse);
        // get the key for the node we want to display
        const nodeKey = calculateNodeBaseUrl(calculatedResponse);
        // get the currentSteps (identified by the prior key)
        const currentSteps = steps ? steps[stepKey] : null;
        // do we have steps
        const noSteps = currentSteps && currentSteps.model ? currentSteps.model.length === 0 : true;
        // does the node has any results/steps
        let hasResultsForSteps = nodes && nodes[nodeKey] ? nodes[nodeKey].hasResultsForSteps : false;
        if ((noSteps !== null && !noSteps) || (isRunning && supportsNode && !noSteps)) {
            hasResultsForSteps = true;
        }
        // are we treating a queued node
        const isPipelineQueued = !hasResultsForSteps && (noSteps === null || noSteps) && isRunning;
        return {
            ...calculatedResponse,
            stepKey,
            nodeKey,
            currentSteps,
            noSteps,
            hasResultsForSteps,
            isPipelineQueued,
        };
    }

    render() {
        const { location, router } = this.context;

        const { isMultiBranch, nodes, result: run, params } = this.props;

        if (run.isQueued()) {
            return <QueuedState />;
        }
        const { nodeKey, supportsNode, noSteps, currentSteps, hasResultsForSteps, isPipelineQueued } = this.mergedConfig;// supportsNodes(run);
        const resultRun = !run.isCompleted() ? run.state : run.result;
        const followAlong = this.state.followAlong;
        // in certain cases we want that the log component will scroll to the end of a log
        const scrollToBottom =
                resultRun.toLowerCase() === 'failure'
                || (resultRun.toLowerCase() === 'running' && followAlong)
            ;

        const logGeneral = calculateRunLogURLObject(this.mergedConfig);
        let title = this.mergedConfig.nodeReducer.displayName;
        if (this.mergedConfig.nodeReducer.id !== null && title) {
            title = `Steps - ${title}`;
        }
        // here we decide what to do next if somebody clicks on a flowNode
        const afterClick = (id) => {
            // get some information about the node the user clicked
            const nodeInfo = nodes[nodeKey].model.filter((item) => item.id === id)[0];
            const pathname = location.pathname;
            let newPath;
            // if path ends with pipeline we simply use it
            if (pathname.endsWith('pipeline/')) {
                newPath = pathname;
            } else if (pathname.endsWith('pipeline')) {
                newPath = `${pathname}/`;
            } else {
                // remove last bits
                const pathArray = pathname.split('/');
                pathArray.pop();
                if (pathname.endsWith('/')) {
                    pathArray.pop();
                }
                pathArray.shift();
                newPath = `${pathArray.join('/')}/`;
            }
            // check whether we have a parallel node
            const isParallel = this.isParallel(nodeInfo);

            // we only want to redirect to the node if the node is finished
            if (nodeInfo.state === 'FINISHED' || isParallel) {
                newPath = `${newPath}${id}`;
            }
            // see whether we need to update the state
            if ((nodeInfo.state === 'FINISHED' || isParallel) && followAlong) {
                this.setState({ followAlong: false });
            }
            if (nodeInfo.state !== 'FINISHED' && !followAlong) {
                this.setState({ followAlong: true });
            }
            router.push(newPath);
        };

        const shouldShowLogHeader = noSteps !== null && !noSteps;
        const stepScrollAreaClass = `step-scroll-area ${followAlong ? 'follow-along-on' : 'follow-along-off'}`;

        const logProps = {
            url: logGeneral.url,
            scrollToBottom,
            ...this.props,
            ...this.state,
            mergedConfig: this.mergedConfig,
        };

        const items = [];
        if (hasResultsForSteps && shouldShowLogHeader && !this.mergedConfig.forceLogView) {
            items.push(<LogToolbar
              fileName={logGeneral.fileName}
              url={logGeneral.url}
              title={title}
            />);
        }

        if (hasResultsForSteps && currentSteps && !this.mergedConfig.forceLogView) {
            items.push(<Steps
              nodeInformation={currentSteps}
              followAlong={followAlong}
              router={router}
              {...this.props}
            />);
        }

        if (hasResultsForSteps && noSteps && !this.mergedConfig.forceLogView) {
            items.push(<EmptyStateView tightSpacing>
                <p>There are no steps.</p>
            </EmptyStateView>);
        }

        const transitionDuration = 500;

        return (
            <div ref="scrollArea" className={stepScrollAreaClass}>
                { (hasResultsForSteps || isPipelineQueued) && nodes && nodes[nodeKey] && !this.mergedConfig.forceLogView && <Extensions.Renderer
                  extensionPoint="jenkins.pipeline.run.result"
                  selectedStage={this.mergedConfig.nodeReducer}
                  callback={afterClick}
                  nodes={nodes[nodeKey].model}
                  pipelineName={name}
                  branchName={isMultiBranch ? params.branch : undefined}
                  runId={run.id}
                  run={run}
                />
                }
<<<<<<< HEAD
                <ReactCSSTransitionGroup
                  transitionName="stepAnimation"
                  transitionAppear
                  transitionAppearTimeout={transitionDuration}
                  transitionEnterTimeout={transitionDuration}
                  transitionLeaveTimeout={transitionDuration}
                >
                    <div key={this.mergedConfig.nodeReducer.id}>
                        {items}
                    </div>
                </ReactCSSTransitionGroup>
                { (!hasResultsForSteps || !supportsNode || this.mergedConfig.forceLogView) && <LogConsoleView {...logProps} /> }
=======
                { hasResultsForSteps && shouldShowLogHeader && !this.mergedConfig.forceLogView &&
                    <LogToolbar
                      fileName={logGeneral.fileName}
                      url={logGeneral.url}
                      title={title}
                    />
                }
                { hasResultsForSteps && currentSteps && !this.mergedConfig.forceLogView && <Steps
                  nodeInformation={currentSteps}
                  followAlong={followAlong}
                  router={router}
                  {...logProps}
                />
                }
                { isPipelineQueued && supportsNode && <QueuedState /> }
                { !isPipelineQueued && hasResultsForSteps && noSteps && !this.mergedConfig.forceLogView && <EmptyStateView tightSpacing>
                    <p>There are no steps.</p>
                </EmptyStateView>
                }
                { ((!hasResultsForSteps && !isPipelineQueued) || !supportsNode || this.mergedConfig.forceLogView) && <LogConsoleView {...logProps} /> }
>>>>>>> 9ccbedff
            </div>
        );
    }

}

RunDetailsPipeline.propTypes = {
    pipeline: object,
    isMultiBranch: any,
    params: object,
    result: object,
    fileName: string,
    url: string,
    fetchNodes: func,
    setNode: func,
    fetchSteps: func,
    removeStep: func,
    removeLogs: func,
    cleanNodePointer: func,
    steps: object,
    nodes: object,
    nodeReducer: object,
};

RunDetailsPipeline.contextTypes = {
    config: object.isRequired,
    params: object,
    pipeline: object,
    router: object.isRequired, // From react-router
    location: object.isRequired, // From react-router
};

const selectors = createSelector(
    [stepsSelector, logSelector, nodeSelector, nodesSelector],
    (steps, logs, nodeReducer, nodes) => ({ steps, logs, nodeReducer, nodes }));

export default connect(selectors, actions)(RunDetailsPipeline);<|MERGE_RESOLUTION|>--- conflicted
+++ resolved
@@ -151,7 +151,7 @@
             // we turn on refetch so we always fetch a new Node result
             const refetch = true;
             switch (jenkinsEvent) {
-            case 'pipeline_step':
+                case 'pipeline_step':
                 {
                     // we are not using an early out for the events since we want to refresh the node if we finished
                     if (this.state.followAlong) { // if we do it means we want karaoke
@@ -175,7 +175,7 @@
                     }
                     break;
                 }
-            case 'pipeline_end':
+                case 'pipeline_end':
                 {
                     // get all steps from the current run, we use the nodeKey and remove the last bit
                     const keyArray = this.mergedConfig.nodeKey.split('/');
@@ -197,7 +197,7 @@
                         .filter((nodeSteps) => !nodeSteps.isFinished);
                     /**
                      * we always should have one item in our array which is the last step of the pipeline
-                      */
+                     */
                     if (notFinishedSteps.length >= 1) {
                         notFinishedSteps.map((step) => removeStep(step.nodesBaseUrl));
                     }
@@ -205,7 +205,7 @@
                     fetchNodes({ ...this.mergedConfig, refetch });
                     break;
                 }
-            default:
+                default:
                 {
                     // //console.log(event);
                 }
@@ -226,8 +226,8 @@
      */
     isParallel(nodeInfo) {
         // in case we have edges arrays we compare the first edge, if not we know we are not in parallel mode
-        return this.mergedConfig.nodeReducer.edges && this.mergedConfig.nodeReducer.edges[0] && nodeInfo.edges[0] ?
-            this.mergedConfig.nodeReducer.edges[0].id === nodeInfo.edges[0].id : false;
+        return this.mergedConfig.nodeReducer.edges[0] && nodeInfo.edges[0] ?
+        this.mergedConfig.nodeReducer.edges[0].id === nodeInfo.edges[0].id : false;
     }
 
     generateConfig(props) {
@@ -352,7 +352,6 @@
         const stepScrollAreaClass = `step-scroll-area ${followAlong ? 'follow-along-on' : 'follow-along-off'}`;
 
         const logProps = {
-            url: logGeneral.url,
             scrollToBottom,
             ...this.props,
             ...this.state,
@@ -362,77 +361,58 @@
         const items = [];
         if (hasResultsForSteps && shouldShowLogHeader && !this.mergedConfig.forceLogView) {
             items.push(<LogToolbar
-              fileName={logGeneral.fileName}
-              url={logGeneral.url}
-              title={title}
+                fileName={logGeneral.fileName}
+                url={logGeneral.url}
+                title={title}
             />);
         }
 
         if (hasResultsForSteps && currentSteps && !this.mergedConfig.forceLogView) {
             items.push(<Steps
-              nodeInformation={currentSteps}
-              followAlong={followAlong}
-              router={router}
-              {...this.props}
+                nodeInformation={currentSteps}
+                followAlong={followAlong}
+                router={router}
+                {...this.props}
             />);
         }
 
-        if (hasResultsForSteps && noSteps && !this.mergedConfig.forceLogView) {
+        if (!isPipelineQueued && hasResultsForSteps && noSteps && !this.mergedConfig.forceLogView) {
             items.push(<EmptyStateView tightSpacing>
                 <p>There are no steps.</p>
             </EmptyStateView>);
         }
 
+        if (isPipelineQueued && supportsNode) {
+            items.push(<QueuedState />);
+        }
+
         const transitionDuration = 500;
 
         return (
             <div ref="scrollArea" className={stepScrollAreaClass}>
                 { (hasResultsForSteps || isPipelineQueued) && nodes && nodes[nodeKey] && !this.mergedConfig.forceLogView && <Extensions.Renderer
-                  extensionPoint="jenkins.pipeline.run.result"
-                  selectedStage={this.mergedConfig.nodeReducer}
-                  callback={afterClick}
-                  nodes={nodes[nodeKey].model}
-                  pipelineName={name}
-                  branchName={isMultiBranch ? params.branch : undefined}
-                  runId={run.id}
-                  run={run}
+                    extensionPoint="jenkins.pipeline.run.result"
+                    selectedStage={this.mergedConfig.nodeReducer}
+                    callback={afterClick}
+                    nodes={nodes[nodeKey].model}
+                    pipelineName={name}
+                    branchName={isMultiBranch ? params.branch : undefined}
+                    runId={run.id}
+                    run={run}
                 />
                 }
-<<<<<<< HEAD
                 <ReactCSSTransitionGroup
-                  transitionName="stepAnimation"
-                  transitionAppear
-                  transitionAppearTimeout={transitionDuration}
-                  transitionEnterTimeout={transitionDuration}
-                  transitionLeaveTimeout={transitionDuration}
+                    transitionName="stepAnimation"
+                    transitionAppear
+                    transitionAppearTimeout={transitionDuration}
+                    transitionEnterTimeout={transitionDuration}
+                    transitionLeaveTimeout={transitionDuration}
                 >
                     <div key={this.mergedConfig.nodeReducer.id}>
                         {items}
                     </div>
                 </ReactCSSTransitionGroup>
-                { (!hasResultsForSteps || !supportsNode || this.mergedConfig.forceLogView) && <LogConsoleView {...logProps} /> }
-=======
-                { hasResultsForSteps && shouldShowLogHeader && !this.mergedConfig.forceLogView &&
-                    <LogToolbar
-                      fileName={logGeneral.fileName}
-                      url={logGeneral.url}
-                      title={title}
-                    />
-                }
-                { hasResultsForSteps && currentSteps && !this.mergedConfig.forceLogView && <Steps
-                  nodeInformation={currentSteps}
-                  followAlong={followAlong}
-                  router={router}
-                  {...logProps}
-                />
-                }
-                { isPipelineQueued && supportsNode && <QueuedState /> }
-                { !isPipelineQueued && hasResultsForSteps && noSteps && !this.mergedConfig.forceLogView && <EmptyStateView tightSpacing>
-                    <p>There are no steps.</p>
-                </EmptyStateView>
-                }
                 { ((!hasResultsForSteps && !isPipelineQueued) || !supportsNode || this.mergedConfig.forceLogView) && <LogConsoleView {...logProps} /> }
->>>>>>> 9ccbedff
             </div>
         );
     }
