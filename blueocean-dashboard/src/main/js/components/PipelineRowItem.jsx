import React, { Component, PropTypes } from 'react';
import { Link } from 'react-router';
<<<<<<< HEAD
import { Favorite, WeatherIcon } from '@jenkins-cd/design-language';
import { ExtensionPoint } from '@jenkins-cd/js-extensions';
=======
import { WeatherIcon } from '@jenkins-cd/design-language';
import { Favorite } from '@jenkins-cd/design-language';
import { buildPipelineUrl } from '../util/UrlUtils';
>>>>>>> f78c07e3

export default class PipelineRowItem extends Component {

    calculateResponse(passing, failing) {
        let response = '-';
        if (failing > 0) {
            response = (`${failing} failing`);
        } else if (passing > 0) {
            response = (`${passing} passing`);
        }
        return response;
    }

    render() {
        const { pipeline, showOrganization } = this.props;

        // Early out
        if (!pipeline) {
            return null;
        }
        const simple = !pipeline.branchNames;
        const {
            name,
            fullName,
            organization,
            weatherScore,
            numberOfSuccessfulBranches,
            numberOfFailingBranches,
            numberOfSuccessfulPullRequests,
            numberOfFailingPullRequests,
            } = pipeline;

        const hasPullRequests = !simple && (
            numberOfSuccessfulPullRequests || numberOfFailingPullRequests);

        const baseUrl = buildPipelineUrl(organization, fullName);
        const multiBranchURL = `${baseUrl}/branches`;
        const pullRequestsURL = `${baseUrl}/pr`;
        const activitiesURL = `${baseUrl}/activity`;

        const formattedName = fullName ? fullName.split('/').join(' / ') : '';
        const nameLink = (
            <Link to={activitiesURL}>
                { showOrganization ?
                    `${organization} / ${formattedName}` :
                    formattedName
                }
            </Link>
        );

        let multiBranchLabel = ' - ';
        let multiPrLabel = ' - ';
        let multiBranchLink = null;
        let pullRequestsLink = null;

        if (!simple) {
            multiBranchLabel = this.calculateResponse(
                numberOfSuccessfulBranches, numberOfFailingBranches);
            multiPrLabel = this.calculateResponse(
                numberOfSuccessfulPullRequests, numberOfFailingPullRequests);

            multiBranchLink = <Link to={multiBranchURL}>{multiBranchLabel}</Link>;

            if (hasPullRequests) {
                pullRequestsLink = <Link to={pullRequestsURL}>{multiPrLabel}</Link>;
            }
        } else {
            multiBranchLink = multiBranchLabel;
            pullRequestsLink = multiPrLabel;
        }

        // FIXME: Visual alignment of the last column
        return (
            <tr data-name={name} data-organization={organization}>
                <td>{nameLink}</td>
                <td><WeatherIcon score={weatherScore} /></td>
                {
                    // fixme refactor the next 2 lines and the prior logic
                    // to create a react component out of it
                }
                <td>{multiBranchLink}</td>
                <td>{pullRequestsLink}</td>
                <td>
                    <Favorite />
                    <ExtensionPoint name="jenkins.dashboard.item.action" />
                </td>
            </tr>
        );
    }
}

PipelineRowItem.propTypes = {
    pipeline: PropTypes.object.isRequired,
    showOrganization: PropTypes.bool,
};

PipelineRowItem.contextTypes = {
    location: PropTypes.object,
};<|MERGE_RESOLUTION|>--- conflicted
+++ resolved
@@ -1,13 +1,8 @@
 import React, { Component, PropTypes } from 'react';
 import { Link } from 'react-router';
-<<<<<<< HEAD
 import { Favorite, WeatherIcon } from '@jenkins-cd/design-language';
-import { ExtensionPoint } from '@jenkins-cd/js-extensions';
-=======
-import { WeatherIcon } from '@jenkins-cd/design-language';
-import { Favorite } from '@jenkins-cd/design-language';
+import ExtensionPoint from '@jenkins-cd/js-extensions';
 import { buildPipelineUrl } from '../util/UrlUtils';
->>>>>>> f78c07e3
 
 export default class PipelineRowItem extends Component {
 
@@ -92,7 +87,7 @@
                 <td>{pullRequestsLink}</td>
                 <td>
                     <Favorite />
-                    <ExtensionPoint name="jenkins.dashboard.item.action" />
+                    { /* <ExtensionPoint name="jenkins.dashboard.item.action" /> */ }
                 </td>
             </tr>
         );
