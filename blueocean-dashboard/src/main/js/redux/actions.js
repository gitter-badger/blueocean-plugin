import keymirror from 'keymirror';

import fetch from 'isomorphic-fetch';
import { State } from '../components/records';

import { getNodesInformation } from '../util/logDisplayHelper';

<<<<<<< HEAD
import { calculateStepsBaseUrl, calculateLogUrl, calculateNodeBaseUrl } from '../util/UrlUtils';
=======
import { buildUrl } from '../util/UrlUtils';

// helper functions

// helper to clean the path
function uriString(input) {
    return encodeURIComponent(input).replace(/%2F/g, '%252F');
}
// helper calculate url
export function calculateLogUrl(config) {
    if (config.node) {
        const { nodesBaseUrl, node } = config;
        return `${nodesBaseUrl}/${node.id}/log`;
    }
    return config.url;
}

export function calculateNodeBaseUrl(config) {
    const { name, runId, branch, _appURLBase, isMultiBranch } = config;
    const baseUrl =
        `${_appURLBase}/rest/organizations/jenkins/` +
        `pipelines/${uriString(name)}`;
    if (isMultiBranch) {
        return `${baseUrl}/branches/${uriString(branch)}/runs/${runId}/nodes/`;
    }
    return `${baseUrl}/runs/${runId}/nodes/`;
}

export function calculateStepsBaseUrl(config) {
    const { name, runId, branch, _appURLBase, isMultiBranch, node } = config;
    let baseUrl =
        `${_appURLBase}/rest/organizations/jenkins/` +
        `pipelines/${uriString(name)}`;
    if (isMultiBranch) {
        baseUrl = `${baseUrl}/branches/${uriString(branch)}`;
    }
    // console.log('xxx'), baseUrl;
    if (node && node !== null) {
        return `${baseUrl}/runs/${runId}/nodes/${node}/steps`;
    }
    return `${baseUrl}/runs/${runId}/steps/`;
}

export function calculateRunLogURLObject(config) {
    const { name, runId, branch, _appURLBase, isMultiBranch } = config;
    const baseUrl = `${_appURLBase}/rest/organizations/jenkins` +
        `/pipelines/${uriString(name)}`;
    let url;
    let fileName;
    if (isMultiBranch) {
        url = `${baseUrl}/branches/${uriString(branch)}/runs/${runId}/log/`;
        fileName = `${branch}-${runId}.txt`;
    } else {
        url = `${baseUrl}/runs/${runId}/log/`;
        fileName = `${runId}.txt`;
    }
    return {
        url,
        fileName,
    };
}
>>>>>>> 0e57d411

// main actin logic
export const ACTION_TYPES = keymirror({
    UPDATE_MESSAGES: null,
    CLEAR_PIPELINES_DATA: null,
    SET_PIPELINES_DATA: null,
    SET_PIPELINE: null,
    CLEAR_PIPELINE_DATA: null,
    SET_RUNS_DATA: null,
    SET_CURRENT_RUN_DATA: null,
    CLEAR_CURRENT_RUN_DATA: null,
    SET_BRANCHES_DATA: null,
    SET_CURRENT_BRANCHES_DATA: null,
    CLEAR_CURRENT_BRANCHES_DATA: null,
    SET_TEST_RESULTS: null,
    UPDATE_BRANCH_DATA: null,
    SET_STEPS: null,
    SET_NODE: null,
    SET_NODES: null,
    SET_LOGS: null,
});

export const actionHandlers = {
    [ACTION_TYPES.UPDATE_MESSAGES](state, { payload }): State {
        const messages = state.get('messages') || [];
        if (payload) {
            messages.push(payload);
        }
        return state.set('messages', messages);
    },
    [ACTION_TYPES.CLEAR_PIPELINES_DATA](state) {
        return state.set('pipelines', null);
    },
    [ACTION_TYPES.SET_PIPELINES_DATA](state, { payload }): State {
        return state.set('pipelines', payload);
    },
    [ACTION_TYPES.CLEAR_PIPELINE_DATA](state) {
        return state.set('pipeline', null);
    },
    [ACTION_TYPES.SET_PIPELINE](state, { id }): State {
        const pipelines = state.pipelines;
        if (!pipelines) {
            return state.set('pipeline', null);
        }
        // [].slice(0) returns a clone, we do need it for uniqueness
        const pipeline = pipelines.slice(0).filter(item => item.name === id);
        return state.set('pipeline', pipeline[0] ? pipeline[0] : null);
    },
    [ACTION_TYPES.CLEAR_CURRENT_RUN_DATA](state) {
        return state.set('currentRuns', null);
    },
    [ACTION_TYPES.SET_CURRENT_RUN_DATA](state, { payload }): State {
        return state.set('currentRuns', payload);
    },
    [ACTION_TYPES.SET_NODE](state, { payload }): State {
        return state.set('node', payload);
    },
    [ACTION_TYPES.SET_NODES](state, { payload }): State {
        const nodes = { ...state.nodes } || {};
        nodes[payload.nodesBaseUrl] = payload;
        return state.set('nodes', nodes);
    },
    [ACTION_TYPES.SET_RUNS_DATA](state, { payload, id }): State {
        const runs = { ...state.runs } || {};
        runs[id] = payload;
        return state.set('runs', runs);
    },
    [ACTION_TYPES.CLEAR_CURRENT_BRANCHES_DATA](state) {
        return state.set('currentBranches', null);
    },
    [ACTION_TYPES.SET_CURRENT_BRANCHES_DATA](state, { payload }): State {
        return state.set('currentBranches', payload);
    },
    [ACTION_TYPES.SET_BRANCHES_DATA](state, { payload, id }): State {
        const branches = { ...state.branches } || {};
        branches[id] = payload;
        return state.set('branches', branches);
    },
    [ACTION_TYPES.SET_TEST_RESULTS](state, { payload }): State {
        return state.set('testResults', payload === undefined ? {} : payload);
    },
    [ACTION_TYPES.SET_STEPS](state, { payload }): State {
        const steps = { ...state.steps } || {};
        steps[payload.nodesBaseUrl] = payload;
        return state.set('steps', steps);
    },
    [ACTION_TYPES.SET_LOGS](state, { payload }): State {
        const logs = { ...state.logs } || {};
        logs[payload.logUrl] = payload;
        return state.set('logs', logs);
    },

    [ACTION_TYPES.UPDATE_BRANCH_DATA](state, { payload, id }): State {
        const branches = state.get('branches') || {};
        const jobBranches = branches[id];

        // store the new branch data for the single branch
        // then update all branch data in the store
        const newBranches = jobBranches.map(branch =>
            branch.name === payload.name ?
                payload : branch
        );

        branches[id] = newBranches;
        return state
            .set('branches', branches)
            .set('currentBranches', newBranches);
    },
};

// fetch helper
const fetchOptions = { credentials: 'same-origin' };
function checkStatus(response) {
    if (response.status >= 300 || response.status < 200) {
        const error = new Error(response.statusText);
        error.response = response;
        throw error;
    }
    return response;
}

function parseJSON(response) {
    return response.json();
}

function parseMoreDataHeader(response) {
    let newStart = null;
    /*
     * If X-More-Data is true, then client should repeat the request after some delay.
     * In the repeated request it should use X-TEXT-SIZE header value with start query parameter.
     */
    if (response.headers.get('X-More-Data')) {
        /*
         * X-TEXT-SIZE is the byte offset of the raw log file client should use in the next request
         * as value of start query parameter.
         */
        newStart = response.headers.get('X-TEXT-SIZE');
    }
    const payload = { response, newStart };
    return payload;
}
/**
 * Fetch JSON data.
 * <p>
 * Utility function that can be mocked for testing.
 *
 * @param url The URL to fetch from.
 * @param onSuccess o
 * @param onError
 */
exports.fetchJson = function fetchJson(url, onSuccess, onError) {
    fetch(url, fetchOptions)
        .then(checkStatus)
        .then(parseJSON)
        .then(onSuccess)
        .catch((error) => {
            if (onError) {
                onError(error);
            } else {
                console.error(error); // eslint-disable-line no-console
            }
        });
};

/**
 * Fetch TXT/log data and inject a start parameter to indicate that a refetch is needed
 * <p>
 * Utility function that can be mocked for testing.
 *
 * @param url The URL to fetch from.
 * @param start query parameter tells API to send log starting from this offset in the log file.
 * @param onSuccess Main callback to run specific callback code
 * @param onError Error callback
 */

exports.fetchLogsInjectStart = function fetchJson(url, start, onSuccess, onError) {
    let refetchUrl;
    if (start === null) {
        refetchUrl = url;
    } else {
        refetchUrl = `${url}?start=${start}`;
    }
    fetch(refetchUrl, fetchOptions)
        .then(checkStatus)
        .then(parseMoreDataHeader)
        .then(onSuccess)
        .catch((error) => {
            if (onError) {
                onError(error);
            } else {
                console.error(error); // eslint-disable-line no-console
            }
        });
};
/**
 * Clone a JSON object/array instance.
 * <p>
 * This needs to be done for redux. See
 * http://redux.js.org//docs/recipes/UsingObjectSpreadOperator.html.
 * <p>
 * TODO: Maybe use object/array spread operator.
 * I didn't try because I was not sure if they could be used for this as it seems
 * like they only perform a shallow clone.
 *
 * @param json The JSON object/array to be cloned.
 */
function clone(json) {
    return JSON.parse(JSON.stringify(json));
}

// FIXME: Ignoring isFetching for now
export const actions = {
    clearPipelinesData: () => ({ type: ACTION_TYPES.CLEAR_PIPELINES_DATA }),
    clearPipelineData() {
        return (dispatch) => dispatch({ type: ACTION_TYPES.CLEAR_PIPELINE_DATA });
    },

    /**
     * Unconditionally fetch and update the pipelines list.
     * @param config Application configuration.
     * @param organizationName (optional)
     */
    fetchPipelines(config, organizationName) {
        return (dispatch) => {
            const baseUrl = config.getAppURLBase();
            const url = organizationName ?
                `${baseUrl}/rest/organizations/${organizationName}/pipelines/` :
                `${baseUrl}/rest/search/?q=type:pipeline`;

            return dispatch(actions.generateData(
                url,
                ACTION_TYPES.SET_PIPELINES_DATA
            ));
        };
    },

    /**
     * Fetch and update the pipelines list if the store doesn't already have
     * a list of the pipelines.
     * @param config Application configuration.
     * @param organizationName (optional)
     */
    fetchPipelinesIfNeeded(config, organizationName) {
        return (dispatch, getState) => {
            const pipelines = getState().adminStore.pipelines;
            const baseUrl = config.getAppURLBase();
            const url = !organizationName ?
                `${baseUrl}/rest/search/?q=type:pipeline` :
                `${baseUrl}/rest/organizations/${organizationName}/pipelines/`;

            if (!pipelines) {
                return dispatch(actions.generateData(
                    url,
                    ACTION_TYPES.SET_PIPELINES_DATA
                ));
            }
            return pipelines;
        };
    },

    setPipeline(config) {
        return (dispatch, getState) => {
            dispatch({ type: ACTION_TYPES.CLEAR_PIPELINE_DATA });
            const pipelines = getState().adminStore.pipelines;

            if (!pipelines) {
                return dispatch(actions.fetchPipelinesIfNeeded(config))
                    .then(() => dispatch({ id: config.pipeline, type: ACTION_TYPES.SET_PIPELINE }));
            }
            return dispatch({ id: config.pipeline, type: ACTION_TYPES.SET_PIPELINE });
        };
    },

    processJobQueuedEvent(event) {
        return (dispatch, getState) => {
            const runsByJobName = getState().adminStore.runs || {};
            const eventJobRuns = runsByJobName[event.blueocean_job_name];

            // Only interested in the event if we have already loaded the runs for that job.
            if (eventJobRuns && event.job_run_queueId) {
                for (let i = 0; i < eventJobRuns.length; i++) {
                    const run = eventJobRuns[i];
                    if (event.blueocean_is_multi_branch
                        && event.blueocean_branch_name !== run.pipeline) {
                        // Not the same branch. Yes, run.pipeline actually contains
                        // the branch name i.e. naming seems a bit confusing.
                        continue;
                    }
                    if (run.job_run_queueId === event.job_run_queueId) {
                        // We already have a "dummy" record for this queued job
                        // run. No need to create another i.e. ignore this event.
                        return;
                    }
                }

                // Create a new "dummy" entry in the runs list for the
                // run that's been queued.
                const newRun = {};

                // We keep the queueId so we can cross reference it with the actual
                // run once it has been started.
                newRun.job_run_queueId = event.job_run_queueId;
                if (event.blueocean_is_multi_branch) {
                    newRun.pipeline = event.blueocean_branch_name;
                } else {
                    newRun.pipeline = event.blueocean_job_name;
                }
                newRun.state = 'QUEUED';
                newRun.result = 'UNKNOWN';

                const newRuns = clone([newRun, ...eventJobRuns]);

                if (event.blueocean_is_for_current_job) {
                    // set current runs since we are ATM looking at it
                    dispatch({ payload: newRuns, type: ACTION_TYPES.SET_CURRENT_RUN_DATA });
                }
                dispatch({
                    payload: newRuns,
                    id: event.blueocean_job_name,
                    type: ACTION_TYPES.SET_RUNS_DATA,
                });
            }
        };
    },

    updateRunState(event, config, updateByQueueId) {
        return (dispatch, getState) => {
            let storeData;

            // Go to the redux store and get a fresh copy of the run data associated
            // with the event. We need to be able to do this because we do an async
            // fetch and so need to be able refresh the data used when processing
            // the event i.e. we need to get from the store more than once - before
            // and after the fetch. Need to get it after the fetch because things
            // may have changed state.
            function getFromStore() {
                const runsByJobName = getState().adminStore.runs || {};
                const eventJobRuns = runsByJobName[event.blueocean_job_name];
                let newStoreData = undefined;

                // Only interested in the event if we have already loaded the runs for that job.
                if (eventJobRuns) {
                    newStoreData = {};
                    newStoreData.eventJobRuns = eventJobRuns;

                    for (let i = 0; i < eventJobRuns.length; i++) {
                        const run = eventJobRuns[i];
                        if (event.blueocean_is_multi_branch
                            && event.blueocean_branch_name !== run.pipeline) {
                            // Not the same branch. Yes, run.pipeline actually contains
                            // the branch name.
                            continue;
                        }
                        if (updateByQueueId) {
                            // We use the queueId to locate the right "dummy" run entry that
                            // needs updating. The "dummy" run entry was created in
                            // processJobQueuedEvent().
                            if (run.job_run_queueId === event.job_run_queueId) {
                                newStoreData.runIndex = i;
                                break;
                            }
                        } else {
                            if (run.id === event.jenkins_object_id) {
                                newStoreData.runIndex = i;
                                break;
                            }
                        }
                    }
                }

                return newStoreData;
            }

            // Get the event related data from the
            // redux store.
            storeData = getFromStore();

            // Only interested in the event if we have already loaded the runs for that job.
            if (storeData) {
                let runUrl;

                const updateRunData = function updateRunData(runData, skipStoreDataRefresh) {
                    const newRunData = Object.assign({}, runData);
                    let newRuns;

                    // Only need to update the storeData if something async
                    // happened i.e. giving an opportunity for the current
                    // copy of the start data to become "stale".
                    if (!skipStoreDataRefresh) {
                        storeData = getFromStore();
                    }

                    // In theory, the following code should not be needed as the
                    // call to the REST API should return run data with a state
                    // that's at least as up-to-date as the state received in
                    // event that triggered this. However, that's not what has
                    // been e.g. we've seen run start events coming in, triggering
                    // a call of the REST API, but the run state coming back for
                    // that same run may still be "QUEUED".
                    // Note, if you put a breakpoint in and wait for a second before
                    // allowing the REST API call, then you get the right state.
                    // So, it seems like the RunListener event is being fired
                    // in Jenkins core before the state is properly persisted.
                    if (event.jenkins_event === 'job_run_ended') {
                        newRunData.state = 'FINISHED';
                    } else {
                        newRunData.state = 'RUNNING';
                    }

                    if (storeData.runIndex !== undefined) {
                        newRuns = clone(storeData.eventJobRuns);
                        newRuns[storeData.runIndex] = newRunData;
                    } else {
                        newRuns = clone([newRunData, ...storeData.eventJobRuns]);
                    }

                    if (event.blueocean_is_for_current_job) {
                        // set current runs since we are ATM looking at it
                        dispatch({ payload: newRuns, type: ACTION_TYPES.SET_CURRENT_RUN_DATA });
                    }
                    dispatch({
                        payload: newRuns,
                        id: event.blueocean_job_name,
                        type: ACTION_TYPES.SET_RUNS_DATA,
                    });
                };

                if (event.blueocean_is_multi_branch) {
                    // TODO: find out how to get a 'master' branch run.
                    // Doesn't work using 'master'??
                    runUrl = `${config.getAppURLBase()}/rest/organizations/jenkins` +
                        `/pipelines/${event.blueocean_job_name}` +
                        `/branches/${event.blueocean_branch_name}/runs/${event.jenkins_object_id}`;
                } else {
                    runUrl = `${config.getAppURLBase()}/rest/organizations/jenkins` +
                        `/pipelines/${event.blueocean_job_name}/runs/${event.jenkins_object_id}`;
                }

                // The event tells us that the run state has changed, but does not give all
                // run related data (times, commit Ids etc). So, lets go get that data from
                // REST API and present a consistent picture of the run state to the user.
                exports.fetchJson(runUrl, updateRunData, (error) => {
                    let runData;

                    // Getting the actual state of the run failed. Lets log
                    // the failure and update the state manually as best we can.

                    // eslint-disable-next-line no-console
                    console.warn(`Error getting run data from REST endpoint: ${runUrl}`);
                    // eslint-disable-next-line no-console
                    console.warn(error);

                    // We're after coming out of an async operation (the fetch).
                    // In that case, we better refresh the copy of the storeData
                    // that we have in case things changed while we were doing the
                    // fetch.
                    storeData = getFromStore();

                    if (storeData.runIndex !== undefined) {
                        runData = storeData.eventJobRuns[storeData.runIndex];
                    } else {
                        runData = {};
                        runData.job_run_queueId = event.job_run_queueId;
                        if (event.blueocean_is_multi_branch) {
                            runData.pipeline = event.blueocean_branch_name;
                        } else {
                            runData.pipeline = event.blueocean_job_name;
                        }
                    }

                    if (event.jenkins_event === 'job_run_ended') {
                        runData.state = 'FINISHED';
                    } else {
                        runData.state = 'RUNNING';
                    }
                    runData.id = event.jenkins_object_id;
                    runData.result = event.job_run_status;

                    // Update the run data. We do not need updateRunData to refresh the
                    // storeData again because we already just did it at the start of
                    // this function call.
                    updateRunData(runData, false);
                });
            }
        };
    },

    updateBranchState(event, config) {
        return (dispatch, getState) => {
            // if the job event is multibranch, refetch the corresponding branch
            // from the REST API and update our stores
            if (event.blueocean_is_multi_branch) {
                const branches = getState().adminStore.branches || {};
                const jobs = branches[event.blueocean_job_name] || [];
                const branch = jobs.find(job => job.name === event.blueocean_branch_name);

                if (!branch) {
                    return;
                }

                const url = `${config.getAppURLBase()}/rest/organizations/${branch.organization}` +
                    `/pipelines/${event.blueocean_job_name}/branches/${branch.name}`;

                const processBranchData = function processBranchData(branchData) {
                    const { latestRun } = branchData;

                    // same issue as in 'updateRunData'; see comment above
                    if (event.jenkins_event === 'job_run_ended') {
                        latestRun.state = 'FINISHED';
                    } else {
                        latestRun.state = 'RUNNING';
                    }

                    // apply the new data to the store
                    dispatch({
                        payload: branchData,
                        id: event.blueocean_job_name,
                        type: ACTION_TYPES.UPDATE_BRANCH_DATA,
                    });
                };

                exports.fetchJson(url, processBranchData, (error) => {
                    console.log(error); // eslint-disable-line no-console
                });
            }
        };
    },

    fetchRunsIfNeeded(config) {
        return (dispatch) => {
            const baseUrl = `${config.getAppURLBase()}/rest/organizations/jenkins` +
                `/pipelines/${config.pipeline}/runs/`;
            return dispatch(actions.fetchIfNeeded({
                url: baseUrl,
                id: config.pipeline,
                type: 'runs',
            }, {
                current: ACTION_TYPES.SET_CURRENT_RUN_DATA,
                general: ACTION_TYPES.SET_RUNS_DATA,
                clear: ACTION_TYPES.CLEAR_CURRENT_RUN_DATA,
            }));
        };
    },

    fetchBranchesIfNeeded(config) {
        return (dispatch) => {
            const baseUrl = `${config.getAppURLBase()}/rest/organizations/jenkins` +
                `/pipelines/${config.pipeline}/branches`;
            return dispatch(actions.fetchIfNeeded({
                url: baseUrl,
                id: config.pipeline,
                type: 'branches',
            }, {
                current: ACTION_TYPES.SET_CURRENT_BRANCHES_DATA,
                general: ACTION_TYPES.SET_BRANCHES_DATA,
                clear: ACTION_TYPES.CLEAR_CURRENT_BRANCHES_DATA,
            }));
        };
    },

    /**
     * Check the redux store for data and fetch from the REST API if needed.
     * @param general TODO: what's this and what's in it?
     * @param types TODO: what's this and what's in it?
     * @returns {Function}
     */
    fetchIfNeeded(general, types) {
        return (dispatch, getState) => {
            const data = getState().adminStore[general.type];
            dispatch({ type: types.clear });

            const id = general.id;

            if (!data || !data[id]) {
                return fetch(general.url, fetchOptions)
                    .then(checkStatus)
                    .then(parseJSON)
                    .then(json => {
                        // TODO: Why call dispatch twice here?
                        dispatch({
                            id,
                            payload: json,
                            type: types.current,
                        });
                        return dispatch({
                            id,
                            payload: json,
                            type: types.general,
                        });
                    })
                    .catch((error) => {
                        console.error(error); // eslint-disable-line no-console
                        dispatch({
                            payload: { type: 'ERROR', message: `${error.stack}` },
                            type: ACTION_TYPES.UPDATE_MESSAGES,
                        });
                    });
            } else if (data && data[id]) {
                dispatch({
                    id,
                    payload: data[id],
                    type: types.current,
                });
            }
            return null;
        };
    },

    generateData(url, actionType, optional) {
        return (dispatch) => fetch(url, fetchOptions)
            .then(checkStatus)
            .then(parseJSON)
            .then(json => dispatch({
                ...optional,
                type: actionType,
                payload: json,
            }))
            .catch((error) => {
                console.error(error); // eslint-disable-line no-console
                dispatch({
                    payload: { type: 'ERROR', message: `${error.stack}` },
                    type: ACTION_TYPES.UPDATE_MESSAGES,
                });
                // call again with no payload so actions handle missing data
                dispatch({
                    ...optional,
                    type: actionType,
                });
            });
    },
    /*
     For the detail view we need to fetch the different nodes of
     a run in case we do not have specific node, to
     determine which one we have to show in the detail view.
     We later store them with the key: nodesBaseUrl
     so we only fetch them once.
     */
    fetchNodes(config) {
        return (dispatch, getState) => {
            const data = getState().adminStore.nodes;
            const nodesBaseUrl = calculateNodeBaseUrl(config);

            function getNodeAndSteps(information) {
                let nodeModel;
                let node;
                if (!config.node) {
                    const focused = information.model.filter((item) => item.isFocusedq)[0];
                    if (focused) {
                        nodeModel = focused;
                    } else {
                        nodeModel = (information.model[information.model.length - 1]);
                    }
                    node = nodeModel ? nodeModel.id : null;
                } else {
                    nodeModel = information.model.filter((item) => item.id === config.node)[0];
                    node = config.node;
                }
                dispatch({
                    type: ACTION_TYPES.SET_NODE,
                    payload: nodeModel,
                });
                const mergedConfig = { ...config, node };
                return dispatch(actions.fetchSteps(mergedConfig));
            }

            if (!data || !data[nodesBaseUrl] || config.refetch) {
                return exports.fetchJson(
                    nodesBaseUrl,
                    (json) => {
                        const information = getNodesInformation(json);
                        information.nodesBaseUrl = nodesBaseUrl;
                        dispatch({
                            type: ACTION_TYPES.SET_NODES,
                            payload: information,
                        });

                        return getNodeAndSteps(information);
                    },
                    (error) => console.error('error', error) // eslint-disable-line no-console
                );
            }
            return getNodeAndSteps(data[nodesBaseUrl]);
        };
    },

    setNode(config) {
        return (dispatch, getState) => {
            const data = getState().adminStore.nodes;
            const nodesBaseUrl = calculateNodeBaseUrl(config);
            if (!data || !data[nodesBaseUrl] || config.refetch) {
                return actions.fetchNodes(config);
            }
            const node = data[nodesBaseUrl].model.filter((item) => item.id === config.node)[0];
            return dispatch({
                type: ACTION_TYPES.SET_NODE,
                payload: node,
            });
        };
    },

    cleanNodePointer() {
        return (dispatch) => dispatch({
            type: ACTION_TYPES.SET_NODE,
            payload: null,
        });
    },
    /*
     For the detail view we need to fetch the different steps of a nodes.
     We later store them with the key: nodesBaseUrl
     so we only fetch them once.
     */
    fetchSteps(config) {
        return (dispatch, getState) => {
            const data = getState().adminStore.steps;
            const stepBaseUrl = calculateStepsBaseUrl(config);
            if (!data || !data[stepBaseUrl] || config.refetch) {
                return exports.fetchJson(
                  stepBaseUrl,
                  (json) => {
                      const information = getNodesInformation(json);
                      information.nodesBaseUrl = stepBaseUrl;
                      return dispatch({
                          type: ACTION_TYPES.SET_STEPS,
                          payload: information,
                      });
                  },
                  (error) => console.error('error', error) // eslint-disable-line no-console
                );
            }
            return null;
        };
    },
    /* l
     Get a specific log for a node, fetch it only if needed.
     key for cache: logUrl = calculateLogUrl
     */
    fetchLog(config) {
        return (dispatch, getState) => {
            const data = getState().adminStore.logs;
            const logUrl = calculateLogUrl(config);
            if (
                !data || !data[logUrl] ||
                config.newStart > 0 ||
                (data && data[logUrl] && data[logUrl].newStart > 0)
            ) {
                return exports.fetchLogsInjectStart(
                    logUrl,
                    config.newStart || null,
                    response => response.response.text()
                        .then(text => {
                            const { newStart } = response;
                            const payload = {
                                logUrl,
                                newStart,
                            };
                            if (text && !!text.trim()) {
                                payload.logArray = text.trim().split('\n');
                            }
                            return dispatch({
                                payload,
                                type: ACTION_TYPES.SET_LOGS,
                            });
                        }),
                    (error) => console.error('error', error)
                );
            }
            return null;
        };
    },
    
    fetchTestResults(config, runDetails) {
        return (dispatch) => {
            const baseUrl = `${config.getAppURLBase()}/rest/organizations/`;
            let url;
            if (runDetails.isMultiBranch) {
                // eslint-disable-next-line max-len
                url = `${baseUrl}${buildUrl(runDetails.organization, 'pipelines', runDetails.pipeline, 'branches', runDetails.branch, 'runs', runDetails.runId)}/testReport/result`;
            } else {
                // eslint-disable-next-line max-len
                url = `${baseUrl}${buildUrl(runDetails.organization, 'pipelines', runDetails.branch, 'runs', runDetails.runId)}/testReport/result`;
            }

            return dispatch(actions.generateData(
                url,
                ACTION_TYPES.SET_TEST_RESULTS
            ));
        };
    },
    
    resetTestDetails() {
        return (dispatch) =>
            dispatch({
                type: ACTION_TYPES.SET_TEST_RESULTS,
                payload: null,
            });
    },
};<|MERGE_RESOLUTION|>--- conflicted
+++ resolved
@@ -5,71 +5,7 @@
 
 import { getNodesInformation } from '../util/logDisplayHelper';
 
-<<<<<<< HEAD
-import { calculateStepsBaseUrl, calculateLogUrl, calculateNodeBaseUrl } from '../util/UrlUtils';
-=======
-import { buildUrl } from '../util/UrlUtils';
-
-// helper functions
-
-// helper to clean the path
-function uriString(input) {
-    return encodeURIComponent(input).replace(/%2F/g, '%252F');
-}
-// helper calculate url
-export function calculateLogUrl(config) {
-    if (config.node) {
-        const { nodesBaseUrl, node } = config;
-        return `${nodesBaseUrl}/${node.id}/log`;
-    }
-    return config.url;
-}
-
-export function calculateNodeBaseUrl(config) {
-    const { name, runId, branch, _appURLBase, isMultiBranch } = config;
-    const baseUrl =
-        `${_appURLBase}/rest/organizations/jenkins/` +
-        `pipelines/${uriString(name)}`;
-    if (isMultiBranch) {
-        return `${baseUrl}/branches/${uriString(branch)}/runs/${runId}/nodes/`;
-    }
-    return `${baseUrl}/runs/${runId}/nodes/`;
-}
-
-export function calculateStepsBaseUrl(config) {
-    const { name, runId, branch, _appURLBase, isMultiBranch, node } = config;
-    let baseUrl =
-        `${_appURLBase}/rest/organizations/jenkins/` +
-        `pipelines/${uriString(name)}`;
-    if (isMultiBranch) {
-        baseUrl = `${baseUrl}/branches/${uriString(branch)}`;
-    }
-    // console.log('xxx'), baseUrl;
-    if (node && node !== null) {
-        return `${baseUrl}/runs/${runId}/nodes/${node}/steps`;
-    }
-    return `${baseUrl}/runs/${runId}/steps/`;
-}
-
-export function calculateRunLogURLObject(config) {
-    const { name, runId, branch, _appURLBase, isMultiBranch } = config;
-    const baseUrl = `${_appURLBase}/rest/organizations/jenkins` +
-        `/pipelines/${uriString(name)}`;
-    let url;
-    let fileName;
-    if (isMultiBranch) {
-        url = `${baseUrl}/branches/${uriString(branch)}/runs/${runId}/log/`;
-        fileName = `${branch}-${runId}.txt`;
-    } else {
-        url = `${baseUrl}/runs/${runId}/log/`;
-        fileName = `${runId}.txt`;
-    }
-    return {
-        url,
-        fileName,
-    };
-}
->>>>>>> 0e57d411
+import { calculateStepsBaseUrl, calculateLogUrl, calculateNodeBaseUrl, buildUrl } from '../util/UrlUtils';
 
 // main actin logic
 export const ACTION_TYPES = keymirror({
@@ -839,7 +775,7 @@
             return null;
         };
     },
-    
+
     fetchTestResults(config, runDetails) {
         return (dispatch) => {
             const baseUrl = `${config.getAppURLBase()}/rest/organizations/`;
@@ -858,7 +794,7 @@
             ));
         };
     },
-    
+
     resetTestDetails() {
         return (dispatch) =>
             dispatch({
