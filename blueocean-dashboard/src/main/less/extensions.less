--- conflicted
+++ resolved
@@ -96,15 +96,6 @@
   .download {
     text-align: right;
   }
-<<<<<<< HEAD
-}
-
-
-// TODO: duplicated from the JDL; long-term may want to expose mixins to Less in other plugins? (UX-285?)
-.text-overflow() {
-  overflow: hidden;
-  text-overflow: ellipsis;
-  white-space: nowrap;
 }
 
 .nodes {
@@ -116,6 +107,4 @@
 .nodes__section {
   display: flex;
   align-items: center;
-=======
->>>>>>> a182f5ec
 }