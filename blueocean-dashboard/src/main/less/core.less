.fullscreen {
    display: block;
    position: fixed;
    overflow: auto;
    top: 0;
    right: 0;
    bottom: 0;
    left: 0;
    width: 100%;
    height: 100%;
    box-sizing: border-box;
    z-index: 1000;

    &.not-found {
        background: @blueocean-blue;

        &:before {
            content: '';
            background: url('./icons/kanagawa.svg') no-repeat bottom left;
            background-size: 100% auto;
            opacity: .3;
            display: block;
            position: absolute;
            top: 0;
            right: 0;
            bottom: 0;
            left: 0;
            width: 100%;
            height: 100%;
        }
    }

    .message-box {
        position: absolute;
        top: 50%;
        left: 50%;
        transform: translate(-50%, -51%);
        max-width: 40em;
        background: #fff;
        padding: 2em;
        border-radius: .2em;
        box-shadow: 2px 2px 8px rgba(0, 0, 0, .1);

        .message {
            margin: 1em 0 2em 0;
        }
    }
}

.pipelines-table {
    th {
        width: 10%;
        min-width: 100px;
    }

    .name {
        width: auto;
    }

    .favorite {
        width: 30px;
    }
}

.activity-table {
    th {
        width: 75px;
    }

    .branch {
        width: 175px;
    }

    .message {
        width: 50%;
    }

    .duration, .completed {
        width: 125px;
    }

    .status-link {
        cursor: pointer;
    }
}

.multibranch-table {
    th {
        width: 75px;
    }

    .branch {
        width: 200px;
    }

    .message {
        width: 50%;
    }

    .lastcommit, .completed {
        width: 125px;
    }

    .actions {
        display: flex;
        align-items: center;
    }
}

.pr-table {
    th {
        width: 75px;
    }

    .summary {
        width: 100%;
    }

    .build, .completed {
        width: 125px;
    }
}

.changeset-table {
    th {
        width: 100px;
    }

    .author {
        width: 150px;
    }

    .message {
        width: 100%;
    }

    .date {
        width: 125px;
    }
}

.artifacts-table {
    th {
        width: 100px;
    }

    .name {
        width: 100%;
    }

    .download {
        text-align: right;
    }
}

.nodes {
    display: flex;
    align-items: center;
    justify-content: space-between;
    padding: 10px;
}

.nodes__section {
<<<<<<< HEAD
  display: flex;
  align-items: center;
}

.logConsole .result-item-children {
    background-color: @pre-bg;
    border: none;
    padding: 0;
=======
    display: flex;
    align-items: center;
>>>>>>> b8789358
}<|MERGE_RESOLUTION|>--- conflicted
+++ resolved
@@ -161,17 +161,12 @@
 }
 
 .nodes__section {
-<<<<<<< HEAD
-  display: flex;
-  align-items: center;
+    display: flex;
+    align-items: center;
 }
 
 .logConsole .result-item-children {
     background-color: @pre-bg;
     border: none;
     padding: 0;
-=======
-    display: flex;
-    align-items: center;
->>>>>>> b8789358
 }