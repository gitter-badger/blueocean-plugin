--- conflicted
+++ resolved
@@ -255,7 +255,6 @@
 
 .selected {
     font-weight: bold;
-<<<<<<< HEAD
 }
 
 .stepAnimation-enter {
@@ -316,6 +315,4 @@
             padding-bottom: 2px;
         }
     }
-=======
->>>>>>> 229796da
 }