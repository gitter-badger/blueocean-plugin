.fullscreen {
    display: block;
    position: fixed;
    overflow: auto;
    top: 0;
    right: 0;
    bottom: 0;
    left: 0;
    width: 100%;
    height: 100%;
    box-sizing: border-box;
    z-index: 1000;

    &.not-found {
        background: @blueocean-blue;

        &:before {
            content: '';
            background: url('./icons/kanagawa.svg') no-repeat bottom left;
            background-size: 100% auto;
            opacity: .3;
            display: block;
            position: absolute;
            top: 0;
            right: 0;
            bottom: 0;
            left: 0;
            width: 100%;
            height: 100%;
        }
    }

    .message-box {
        position: absolute;
        top: 50%;
        left: 50%;
        transform: translate(-50%, -51%);
        max-width: 40em;
        background: #fff;
        padding: 2em;
        border-radius: .2em;
        box-shadow: 2px 2px 8px rgba(0, 0, 0, .1);

        .message {
            margin: 1em 0 2em 0;
        }
    }
}

.page-loading svg {
    padding: 0;
    margin: 0;
    position: fixed;
    top: -1px;
    bottom: auto;
}

.btn-show-more {
    display: table;
    margin: 10px auto;
}

.pipelines-table {
    th {
        width: 10%;
        min-width: 100px;
    }

    th.name-col {
        width: auto;
    }

    th.actions-col {
        width: 30px;
    }
}

.activity-table {
    th {
        width: 75px;
    }

    .branch {
        width: 175px;
    }

    .message {
        width: 50%;
    }

    .duration, .completed {
        width: 125px;
    }

    .status-link {
        cursor: pointer;
    }
}

.multibranch-table {
    th {
        width: 75px;
    }

    .branch {
        width: 200px;
    }

    .message {
        width: 50%;
    }

    .lastcommit, .completed {
        width: 125px;
    }
}

.pr-table {
    th {
        width: 75px;
    }

    .summary {
        width: 100%;
    }

    .build, .completed {
        width: 125px;
    }
}

.multibranch-table, .pr-table {
    .actions {
        display: flex;
        align-items: center;
        justify-content: flex-end;

        & > * {
            margin-left: 5px;
        }
    }
}

.changeset-table {
    th {
        width: 100px;
    }

    .author {
        width: 150px;
    }

    .message {
        width: 100%;
    }

    .date {
        width: 125px;
    }
}

.artifacts-table {
    th {
        width: 100px;
    }

    .name {
        width: 100%;
    }

    .download {
        text-align: right;
    }
}

nav.page-title { // so a missing title doesn't destroy the layout
    min-height: 4.33em;
}

.sub-header { // for the progress indicator
    position: relative;
    > div > .progress-container {
        position: absolute;
        right: 0;
        left: 0;
        bottom: 0;
        z-index: 10;
        margin: 0;
        margin-bottom: -2px;
        height: 7px;
    }
}
main {
    position: relative;
    > div > .progress-container {
        position: absolute;
        right: 0;
        left: 0;
        bottom: 100%;
        z-index: 10;
        margin: 0;
        margin-bottom: -2px;
        height: 7px;
    }
}

.nodes {
    display: flex;
    align-items: center;
    justify-content: space-between;
    padding: 10px;
}

.nodes__section {
    display: flex;
    align-items: center;
}

.logConsole .result-item-children {
    background-color: @pre-bg;
    border: none;
    padding: 0;
}

code div {
    font-size: 12px;
    margin: 5px;
    display: flex;
    align-items: center;
    justify-content: center;
}

div.loadingContainer {
    background-color: #ffffff;
    margin-top: -10px;
    margin-bottom: -5px;
}

code div a{
    margin: 5px;
}

code div a.btn-secondary.inverse:hover{
    background-color: @pre-color-hover;
}

.jdl-table {
    td.multipleLines {
        white-space: pre-wrap;
    }
}

.changeset-table {
    td {
        vertical-align: top;
    }
}

.selected {
    font-weight: bold;
}

.stepAnimation-enter {
    opacity: 0;
    visibility:hidden;
    .transition(all linear 0.5s);

    &.stepAnimation-enter-active {
        opacity: 1;
        visibility:visible;
    }
}

.stepAnimation-leave {
    opacity: 1;
    visibility:visible;
    .transition(all linear 0.5s);

    &.stepAnimation-leave-active {
        opacity: 0;
        visibility:hidden;
    }
}

.stepAnimation-appear {
    opacity: 0;
    visibility:hidden;
    .transition('visibility linear 0.5s,opacity 0.5s linear');

    &.stepAnimation-appear-active {
        visibility:visible;
        opacity:1;
    }
}

.transition(@transition) {
    position: absolute;
    width: 84%;
    -webkit-transition: @transition;
    -o-transition: @transition;
    transition: @transition;
<<<<<<< HEAD
=======
}

.dialog .header-content {
    .page-tabs {
        display: inline-block;
    }

    .button-bar {
        display: inline-flex;
        float: right;
        height: 40px;
        align-items: center;

        .btn {
            font-size: 15px;
            padding-top: 2px;
            padding-bottom: 2px;
        }
    }
>>>>>>> 9ccbedff
}<|MERGE_RESOLUTION|>--- conflicted
+++ resolved
@@ -299,8 +299,6 @@
     -webkit-transition: @transition;
     -o-transition: @transition;
     transition: @transition;
-<<<<<<< HEAD
-=======
 }
 
 .dialog .header-content {
@@ -320,5 +318,4 @@
             padding-bottom: 2px;
         }
     }
->>>>>>> 9ccbedff
 }