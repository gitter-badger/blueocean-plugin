{
  "name": "blueocean-dashboard",
  "version": "0.0.1",
  "scripts": {
    "storybook": "start-storybook -p 9001 --static-dir node_modules/@jenkins-cd/design-language/dist/assets/",
    "lint": "gulp lint",
    "lint:fix": "gulp lint --fixLint",
    "lint:watch": "gulp lint:watch --continueOnLint",
    "test": "gulp test",
    "test:watch": "gulp test:watch",
    "bundle": "gulp bundle",
    "bundle:watch": "gulp bundle:watch"
  },
  "devDependencies": {
    "@jenkins-cd/eslint-config-jenkins": "0.0.2",
    "@jenkins-cd/js-builder": "0.0.34",
    "@jenkins-cd/js-test": "1.1.1",
    "@kadira/storybook": "1.19.0",
    "babel": "^6.5.2",
    "babel-core": "^6.7.6",
    "babel-eslint": "^6.0.2",
    "babel-preset-es2015": "^6.6.0",
    "babel-preset-react": "^6.5.0",
    "babel-preset-stage-0": "^6.5.0",
    "chai": "^3.5.0",
    "enzyme": "^2.2.0",
    "eslint": "2.8.0",
    "eslint-plugin-react": "^5.0.1",
    "gulp": "^3.9.1",
    "gulp-mocha": "^2.2.0",
    "mocha": "^2.4.5",
    "nock": "^8.0.0",
    "react-addons-test-utils": "15.0.1",
    "redux-mock-store": "^1.0.2",
    "skin-deep": "^0.16.0"
  },
  "dependencies": {
<<<<<<< HEAD
    "@jenkins-cd/design-language": "0.0.60",
    "@jenkins-cd/js-extensions": "0.0.19-beta-2",
=======
    "@jenkins-cd/design-language": "0.0.62",
    "@jenkins-cd/js-extensions": "0.0.17-beta-1",
>>>>>>> cc98c2f5
    "@jenkins-cd/js-modules": "0.0.5",
    "@jenkins-cd/sse-gateway": "0.0.5",
    "immutable": "3.8.1",
    "isomorphic-fetch": "2.2.1",
    "keymirror": "0.1.1",
    "moment": "2.13.0",
    "moment-duration-format": "1.3.0",
    "react": "15.1.0",
    "react-dom": "15.1.0",
    "react-material-icons-blue": "1.0.4",
    "react-redux": "4.4.5",
    "react-router": "2.3.0",
    "redux": "3.5.2",
    "redux-thunk": "2.0.1",
    "reselect": "2.5.1",
    "window-handle": "1.0.0"
  },
  "jenkinscd": {
    "extDependencies": [
      "@jenkins-cd/sse-gateway",
      "immutable",
      "isomorphic-fetch",
      "react-router",
      "keymirror",
      "react-redux",
      "react-router",
      "redux",
      "redux-thunk",
      "reselect"
    ]
  }
}<|MERGE_RESOLUTION|>--- conflicted
+++ resolved
@@ -35,13 +35,8 @@
     "skin-deep": "^0.16.0"
   },
   "dependencies": {
-<<<<<<< HEAD
-    "@jenkins-cd/design-language": "0.0.60",
+    "@jenkins-cd/design-language": "0.0.62",
     "@jenkins-cd/js-extensions": "0.0.19-beta-2",
-=======
-    "@jenkins-cd/design-language": "0.0.62",
-    "@jenkins-cd/js-extensions": "0.0.17-beta-1",
->>>>>>> cc98c2f5
     "@jenkins-cd/js-modules": "0.0.5",
     "@jenkins-cd/sse-gateway": "0.0.5",
     "immutable": "3.8.1",
