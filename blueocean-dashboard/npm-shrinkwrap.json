--- conflicted
+++ resolved
@@ -3,14 +3,8 @@
   "version": "0.0.1",
   "dependencies": {
     "@jenkins-cd/blueocean-core-js": {
-<<<<<<< HEAD
-      "version": "0.0.17-beta6",
-      "from": "@jenkins-cd/blueocean-core-js@0.0.17-beta6"
-=======
-      "version": "0.0.18",
-      "from": "@jenkins-cd/blueocean-core-js@0.0.18",
-      "resolved": "https://registry.npmjs.org/@jenkins-cd/blueocean-core-js/-/blueocean-core-js-0.0.18.tgz"
->>>>>>> 516e914b
+      "version": "0.0.19-beta1",
+      "from": "@jenkins-cd/blueocean-core-js@0.0.19-beta1"
     },
     "@jenkins-cd/design-language": {
       "version": "0.0.80",
