/**
 * Bundle JS extensions.
 */

var dependencies = __builder.dependencies;
var maven = __builder.maven;
var paths = __builder.paths;
var logger = __builder.logger;
var fs = require('fs');
var path = require('path');
var cwd = process.cwd();
var jsonFile = cwd + '/target/classes/jenkins-js-extension.json';
var ModuleSpec = require('@jenkins-cd/js-modules/js/ModuleSpec');

var jsExtensionsYAMLFile = findExtensionsYAMLFile();

exports.bundle = function() {
    try {
        if (jsExtensionsYAMLFile) {
            // Transform the jenkins-js-extensions.yaml file + enrich with some info
            var extensionsJSON = transformToJSON();
            // Generate a jenkins-js-extensions.jsx from the jenkins-js-extensions.yaml.
            var jsxFile = transformToJSX();
            // Generate a bundle for the extensions.
            createBundle(jsxFile);

            return extensionsJSON;
        }
    } catch (e) {
        logger.logError(e);
    }
};

exports.readYAMLFile = function(file) {
    if (!file || !fs.existsSync(file)) {
        return undefined;
    }
    var rawYAML = fs.readFileSync(file, "utf-8");
    return require('js-yaml').load(rawYAML);
};

exports.getJSExtensionsYAML = function() {
    return exports.readYAMLFile(jsExtensionsYAMLFile);
};

exports.getJSExtensionsJSON = function() {
    return require(jsonFile);
};

exports.setJSExtensionsJSON = function(json) {
    fs.writeFileSync(jsonFile, JSON.stringify(json, undefined, 4));
};

exports.yamlToJSON = function(sourceFile, targetFile, transformer) {
    var asJSON = exports.readYAMLFile(sourceFile);
    if (transformer) {
        asJSON = transformer(asJSON);
    }
    fs.writeFileSync(targetFile, JSON.stringify(asJSON, undefined, 4));
    return asJSON;
};

/**
 * Find the jenkins-js-extension.yaml file in the src paths.
 */
function findExtensionsYAMLFile() {
    for (var i = 0; i < paths.srcPaths.length; i++) {
        var srcPath = path.resolve(cwd, paths.srcPaths[i]);
        var extFile = path.resolve(srcPath, 'jenkins-js-extension.yaml');
        if (fs.existsSync(extFile)) {
            return extFile;
        }
    }

    return undefined;
}

function transformToJSON() {
    assertHasJenkinsJsExtensionsDependency('Your project defines a jenkins-js-extensions.yaml file\n\t- Path: ' + jsExtensionsYAMLFile);

    paths.mkdirp('target/classes');
    return exports.yamlToJSON(jsExtensionsYAMLFile, jsonFile, function(json) {
        if (maven.isHPI()) {
            json.hpiPluginId = maven.getArtifactId();
        }
        return json;
    });
}

function transformToJSX() {
    // If there's a jenkins-js-extensions.yaml, transform it to jenkins-js-extensions.jsx
    if (jsExtensionsYAMLFile) {
        assertHasJenkinsJsExtensionsDependency('Your project defines a jenkins-js-extensions.yaml file\n\t- Path: ' + jsExtensionsYAMLFile);

        var extensionsMeta = exports.getJSExtensionsYAML();

        if (!extensionsMeta || !extensionsMeta.extensions || extensionsMeta.extensions.length === 0) {
            return undefined;
        }

        var extensions = extensionsMeta.extensions;
        var srcRoot = path.dirname(jsExtensionsYAMLFile);
        var targetRoot = cwd + '/target';
        var relPath = path.relative(targetRoot, srcRoot).replace(/\\/g, "/");
        var jsxFilePath = targetRoot + '/jenkins-js-extension.jsx';
        var jsxFileContent = '';

        jsxFileContent += "//\n";
        jsxFileContent += "// NOTE: This JSX file is generated and should NOT be added to source control.\n";
        jsxFileContent += "//\n";
        jsxFileContent += "\n";

        // Add all the top level imports...
        for (var i1 = 0; i1 < extensions.length; i1++) {
            var extension = extensions[i1];
            var sanityCheckMessage = "The component " +
                extension.component + " does not define a default export. Imported from " +
                jsExtensionsYAMLFile + " in " + maven.getArtifactId();

            extension.importAs = 'component_' + i1;
            jsxFileContent += "import " + extension.importAs + " from '" + relPath + "/" + extension.component + ".jsx';\n";
            jsxFileContent += "if(!" + extension.importAs + ") throw new Error('" + sanityCheckMessage + "');\n";
        }

        // Add the js-modules import of the extensions and add the code to register all
        // of the extensions in the shared store.
        var jsExtensionsModuleSpec = new ModuleSpec('@jenkins-cd/js-extensions@any');
        jsxFileContent += "require('@jenkins-cd/js-modules').import('" + jsExtensionsModuleSpec.importAs() + "').onFulfilled(function(Extension) {\n";
        for (var i2 = 0; i2 < extensions.length; i2++) {
            var extension = extensions[i2];

            jsxFileContent += "    Extension.store._registerComponentInstance('" + extension.extensionPoint + "', '" + maven.getArtifactId() + "', '" + extension.component + "', " + extension.importAs + ");\n";
        }
        jsxFileContent += "});";

        fs.writeFileSync(jsxFilePath, jsxFileContent);

        return jsxFilePath;
    }

    return undefined;
}

function createBundle(jsxFile) {
    __builder.bundle(jsxFile)
        .namespace(maven.getArtifactId())
<<<<<<< HEAD
        .withExternalModuleMapping('@jenkins-cd/js-extensions', 'jenkins-cd:js-extensions')
        .withExternalModuleMapping('@jenkins-cd/design-language', 'jenkins-cd:jdl')
        .withExternalModuleMapping('@jenkins-cd/blueocean-core-js', 'jenkins-cd:blueocean-core-js')
        .withExternalModuleMapping('react', 'react:react')
        .withExternalModuleMapping('react-dom', 'react:react-dom')
        .withExternalModuleMapping('react-addons-css-transition-group', 'react:react-addons-css-transition-group')
=======
>>>>>>> 17e620ef
        .inDir('target/classes/org/jenkins/ui/jsmodules/' + maven.getArtifactId());
}

function hasJenkinsJsExtensionsDep() {
    return (dependencies.getDependency('@jenkins-cd/js-extensions') !== undefined);
}

function assertHasJenkinsJsExtensionsDependency(message) {
    if(!hasJenkinsJsExtensionsDep()) {
        dependencies.exitOnMissingDependency('@jenkins-cd/js-extensions', message);
    }
}<|MERGE_RESOLUTION|>--- conflicted
+++ resolved
@@ -144,15 +144,6 @@
 function createBundle(jsxFile) {
     __builder.bundle(jsxFile)
         .namespace(maven.getArtifactId())
-<<<<<<< HEAD
-        .withExternalModuleMapping('@jenkins-cd/js-extensions', 'jenkins-cd:js-extensions')
-        .withExternalModuleMapping('@jenkins-cd/design-language', 'jenkins-cd:jdl')
-        .withExternalModuleMapping('@jenkins-cd/blueocean-core-js', 'jenkins-cd:blueocean-core-js')
-        .withExternalModuleMapping('react', 'react:react')
-        .withExternalModuleMapping('react-dom', 'react:react-dom')
-        .withExternalModuleMapping('react-addons-css-transition-group', 'react:react-addons-css-transition-group')
-=======
->>>>>>> 17e620ef
         .inDir('target/classes/org/jenkins/ui/jsmodules/' + maven.getArtifactId());
 }
 
