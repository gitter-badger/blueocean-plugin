--- conflicted
+++ resolved
@@ -9,11 +9,8 @@
 @import "variables.less";
 @import "mixins.less";
 @import "icons.less";
-<<<<<<< HEAD
+@import "components.less";
 @import "admin.less";
-=======
-@import "components.less";
->>>>>>> 6311b640
 
 //
 // Base font stuffs
@@ -430,12 +427,8 @@
 }
 
 th {
-<<<<<<< HEAD
     color: @gray-light-trans;
     font-family: @font-family-headings;
-=======
-    font-family: @font-family-table-head;
->>>>>>> 6311b640
     font-weight: normal;
 }
 
