--- conflicted
+++ resolved
@@ -15,7 +15,6 @@
     SvgSpinner,
     SvgStatus,
 } from './status/StatusIndicator';
-<<<<<<< HEAD
 export {fetch, fetchData} from './fetch'
 export {
     PipelineResult,
@@ -24,6 +23,4 @@
     SvgError,
     SvgSuccess,
 } from './pipeResult/Result'
-=======
-export {Favorite} from './favorite/Favorite';
->>>>>>> 6311b640
+export {Favorite} from './favorite/Favorite';