--- conflicted
+++ resolved
@@ -3,14 +3,8 @@
   "version": "0.0.1",
   "dependencies": {
     "@jenkins-cd/blueocean-core-js": {
-<<<<<<< HEAD
-      "version": "0.0.17-beta6",
-      "from": "@jenkins-cd/blueocean-core-js@0.0.17-beta6"
-=======
-      "version": "0.0.18",
-      "from": "@jenkins-cd/blueocean-core-js@0.0.18",
-      "resolved": "https://registry.npmjs.org/@jenkins-cd/blueocean-core-js/-/blueocean-core-js-0.0.18.tgz"
->>>>>>> 516e914b
+      "version": "0.0.19-beta1",
+      "from": "@jenkins-cd/blueocean-core-js@0.0.19-beta1"
     },
     "@jenkins-cd/design-language": {
       "version": "0.0.80",
@@ -1854,9 +1848,9 @@
       "resolved": "https://registry.npmjs.org/es6-map/-/es6-map-0.1.4.tgz"
     },
     "es6-promise": {
-      "version": "3.2.1",
-      "from": "es6-promise@3.2.1",
-      "resolved": "https://registry.npmjs.org/es6-promise/-/es6-promise-3.2.1.tgz"
+      "version": "3.3.1",
+      "from": "es6-promise@3.3.1",
+      "resolved": "https://registry.npmjs.org/es6-promise/-/es6-promise-3.3.1.tgz"
     },
     "es6-set": {
       "version": "0.1.4",
