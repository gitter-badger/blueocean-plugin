--- conflicted
+++ resolved
@@ -3,14 +3,6 @@
   "version": "0.0.1",
   "dependencies": {
     "@jenkins-cd/blueocean-core-js": {
-<<<<<<< HEAD
-      "version": "0.0.17",
-      "from": "@jenkins-cd/blueocean-core-js@0.0.17"
-    },
-    "@jenkins-cd/design-language": {
-      "version": "0.0.78",
-      "from": "@jenkins-cd/design-language@0.0.78"
-=======
       "version": "0.0.18",
       "from": "@jenkins-cd/blueocean-core-js@0.0.18",
       "resolved": "https://registry.npmjs.org/@jenkins-cd/blueocean-core-js/-/blueocean-core-js-0.0.18.tgz"
@@ -19,23 +11,26 @@
       "version": "0.0.80",
       "from": "@jenkins-cd/design-language@0.0.80",
       "resolved": "https://registry.npmjs.org/@jenkins-cd/design-language/-/design-language-0.0.80.tgz"
->>>>>>> c9c1f9b6
     },
     "@jenkins-cd/diag": {
       "version": "0.0.2",
-      "from": "@jenkins-cd/diag@0.0.2"
+      "from": "@jenkins-cd/diag@0.0.2",
+      "resolved": "https://registry.npmjs.org/@jenkins-cd/diag/-/diag-0.0.2.tgz"
     },
     "@jenkins-cd/eslint-config-jenkins": {
       "version": "0.0.2",
-      "from": "@jenkins-cd/eslint-config-jenkins@0.0.2"
+      "from": "@jenkins-cd/eslint-config-jenkins@0.0.2",
+      "resolved": "https://registry.npmjs.org/@jenkins-cd/eslint-config-jenkins/-/eslint-config-jenkins-0.0.2.tgz"
     },
     "@jenkins-cd/js-builder": {
       "version": "0.0.40",
       "from": "@jenkins-cd/js-builder@0.0.40",
+      "resolved": "https://registry.npmjs.org/@jenkins-cd/js-builder/-/js-builder-0.0.40.tgz",
       "dependencies": {
         "glob": {
           "version": "7.0.6",
-          "from": "glob@>=7.0.0 <8.0.0"
+          "from": "glob@>=7.0.0 <8.0.0",
+          "resolved": "https://registry.npmjs.org/glob/-/glob-7.0.6.tgz"
         }
       }
     },
@@ -46,793 +41,981 @@
     },
     "@jenkins-cd/js-modules": {
       "version": "0.0.8",
-      "from": "@jenkins-cd/js-modules@0.0.8"
+      "from": "@jenkins-cd/js-modules@0.0.8",
+      "resolved": "https://registry.npmjs.org/@jenkins-cd/js-modules/-/js-modules-0.0.8.tgz"
     },
     "@jenkins-cd/sse-gateway": {
       "version": "0.0.9",
-      "from": "@jenkins-cd/sse-gateway@0.0.9"
+      "from": "@jenkins-cd/sse-gateway@0.0.9",
+      "resolved": "https://registry.npmjs.org/@jenkins-cd/sse-gateway/-/sse-gateway-0.0.9.tgz"
     },
     "@kadira/react-split-pane": {
       "version": "1.4.7",
-      "from": "@kadira/react-split-pane@>=1.4.0 <2.0.0"
+      "from": "@kadira/react-split-pane@>=1.4.0 <2.0.0",
+      "resolved": "https://registry.npmjs.org/@kadira/react-split-pane/-/react-split-pane-1.4.7.tgz"
     },
     "@kadira/storybook": {
       "version": "1.34.0",
       "from": "@kadira/storybook@1.34.0",
+      "resolved": "https://registry.npmjs.org/@kadira/storybook/-/storybook-1.34.0.tgz",
       "dependencies": {
         "qs": {
           "version": "6.2.1",
-          "from": "qs@>=6.1.0 <7.0.0"
+          "from": "qs@>=6.1.0 <7.0.0",
+          "resolved": "https://registry.npmjs.org/qs/-/qs-6.2.1.tgz"
         }
       }
     },
     "@kadira/storybook-ui": {
       "version": "2.6.1",
       "from": "@kadira/storybook-ui@>=2.2.0 <3.0.0",
+      "resolved": "https://registry.npmjs.org/@kadira/storybook-ui/-/storybook-ui-2.6.1.tgz",
       "dependencies": {
         "qs": {
           "version": "6.2.1",
-          "from": "qs@>=6.2.0 <7.0.0"
+          "from": "qs@>=6.2.0 <7.0.0",
+          "resolved": "https://registry.npmjs.org/qs/-/qs-6.2.1.tgz"
         }
       }
     },
     "abab": {
       "version": "1.0.3",
-      "from": "abab@>=1.0.0 <2.0.0"
+      "from": "abab@>=1.0.0 <2.0.0",
+      "resolved": "https://registry.npmjs.org/abab/-/abab-1.0.3.tgz"
     },
     "accepts": {
       "version": "1.3.3",
       "from": "accepts@>=1.3.3 <1.4.0",
+      "resolved": "https://registry.npmjs.org/accepts/-/accepts-1.3.3.tgz",
       "dependencies": {
         "mime-types": {
           "version": "2.1.11",
-          "from": "mime-types@>=2.1.11 <2.2.0"
+          "from": "mime-types@>=2.1.11 <2.2.0",
+          "resolved": "https://registry.npmjs.org/mime-types/-/mime-types-2.1.11.tgz"
         }
       }
     },
     "acorn": {
       "version": "1.2.2",
-      "from": "acorn@>=1.0.3 <2.0.0"
+      "from": "acorn@>=1.0.3 <2.0.0",
+      "resolved": "https://registry.npmjs.org/acorn/-/acorn-1.2.2.tgz"
     },
     "acorn-globals": {
       "version": "1.0.9",
       "from": "acorn-globals@>=1.0.4 <2.0.0",
+      "resolved": "https://registry.npmjs.org/acorn-globals/-/acorn-globals-1.0.9.tgz",
       "dependencies": {
         "acorn": {
           "version": "2.7.0",
-          "from": "acorn@>=2.1.0 <3.0.0"
+          "from": "acorn@>=2.1.0 <3.0.0",
+          "resolved": "https://registry.npmjs.org/acorn/-/acorn-2.7.0.tgz"
         }
       }
     },
     "acorn-jsx": {
       "version": "2.0.1",
       "from": "acorn-jsx@>=2.0.1 <3.0.0",
+      "resolved": "https://registry.npmjs.org/acorn-jsx/-/acorn-jsx-2.0.1.tgz",
       "dependencies": {
         "acorn": {
           "version": "2.7.0",
-          "from": "acorn@>=2.0.1 <3.0.0"
+          "from": "acorn@>=2.0.1 <3.0.0",
+          "resolved": "https://registry.npmjs.org/acorn/-/acorn-2.7.0.tgz"
         }
       }
     },
     "airbnb-js-shims": {
       "version": "1.0.1",
-      "from": "airbnb-js-shims@>=1.0.0 <2.0.0"
+      "from": "airbnb-js-shims@>=1.0.0 <2.0.0",
+      "resolved": "https://registry.npmjs.org/airbnb-js-shims/-/airbnb-js-shims-1.0.1.tgz"
     },
     "align-text": {
       "version": "0.1.4",
-      "from": "align-text@>=0.1.3 <0.2.0"
+      "from": "align-text@>=0.1.3 <0.2.0",
+      "resolved": "https://registry.npmjs.org/align-text/-/align-text-0.1.4.tgz"
     },
     "amdefine": {
       "version": "1.0.0",
-      "from": "amdefine@>=0.0.4"
+      "from": "amdefine@>=0.0.4",
+      "resolved": "https://registry.npmjs.org/amdefine/-/amdefine-1.0.0.tgz"
     },
     "ansi-escapes": {
       "version": "1.4.0",
-      "from": "ansi-escapes@>=1.1.0 <2.0.0"
+      "from": "ansi-escapes@>=1.1.0 <2.0.0",
+      "resolved": "https://registry.npmjs.org/ansi-escapes/-/ansi-escapes-1.4.0.tgz"
     },
     "ansi-html": {
       "version": "0.0.5",
-      "from": "ansi-html@0.0.5"
+      "from": "ansi-html@0.0.5",
+      "resolved": "https://registry.npmjs.org/ansi-html/-/ansi-html-0.0.5.tgz"
     },
     "ansi-regex": {
       "version": "2.0.0",
-      "from": "ansi-regex@>=2.0.0 <3.0.0"
+      "from": "ansi-regex@>=2.0.0 <3.0.0",
+      "resolved": "https://registry.npmjs.org/ansi-regex/-/ansi-regex-2.0.0.tgz"
     },
     "ansi-styles": {
       "version": "2.2.1",
-      "from": "ansi-styles@>=2.2.1 <3.0.0"
+      "from": "ansi-styles@>=2.2.1 <3.0.0",
+      "resolved": "https://registry.npmjs.org/ansi-styles/-/ansi-styles-2.2.1.tgz"
     },
     "ansicolors": {
       "version": "0.2.1",
-      "from": "ansicolors@>=0.2.1 <0.3.0"
+      "from": "ansicolors@>=0.2.1 <0.3.0",
+      "resolved": "https://registry.npmjs.org/ansicolors/-/ansicolors-0.2.1.tgz"
     },
     "anymatch": {
       "version": "1.3.0",
-      "from": "anymatch@>=1.3.0 <2.0.0"
+      "from": "anymatch@>=1.3.0 <2.0.0",
+      "resolved": "https://registry.npmjs.org/anymatch/-/anymatch-1.3.0.tgz"
     },
     "archy": {
       "version": "1.0.0",
-      "from": "archy@>=1.0.0 <2.0.0"
+      "from": "archy@>=1.0.0 <2.0.0",
+      "resolved": "https://registry.npmjs.org/archy/-/archy-1.0.0.tgz"
     },
     "argparse": {
       "version": "1.0.7",
-      "from": "argparse@>=1.0.7 <2.0.0"
+      "from": "argparse@>=1.0.7 <2.0.0",
+      "resolved": "https://registry.npmjs.org/argparse/-/argparse-1.0.7.tgz"
     },
     "arr-diff": {
       "version": "2.0.0",
-      "from": "arr-diff@>=2.0.0 <3.0.0"
+      "from": "arr-diff@>=2.0.0 <3.0.0",
+      "resolved": "https://registry.npmjs.org/arr-diff/-/arr-diff-2.0.0.tgz"
     },
     "arr-flatten": {
       "version": "1.0.1",
-      "from": "arr-flatten@>=1.0.1 <2.0.0"
+      "from": "arr-flatten@>=1.0.1 <2.0.0",
+      "resolved": "https://registry.npmjs.org/arr-flatten/-/arr-flatten-1.0.1.tgz"
     },
     "array-differ": {
       "version": "1.0.0",
-      "from": "array-differ@>=1.0.0 <2.0.0"
+      "from": "array-differ@>=1.0.0 <2.0.0",
+      "resolved": "https://registry.npmjs.org/array-differ/-/array-differ-1.0.0.tgz"
     },
     "array-filter": {
       "version": "0.0.1",
-      "from": "array-filter@>=0.0.0 <0.1.0"
+      "from": "array-filter@>=0.0.0 <0.1.0",
+      "resolved": "https://registry.npmjs.org/array-filter/-/array-filter-0.0.1.tgz"
     },
     "array-find-index": {
       "version": "1.0.1",
-      "from": "array-find-index@>=1.0.1 <2.0.0"
+      "from": "array-find-index@>=1.0.1 <2.0.0",
+      "resolved": "https://registry.npmjs.org/array-find-index/-/array-find-index-1.0.1.tgz"
     },
     "array-flatten": {
       "version": "1.1.1",
-      "from": "array-flatten@1.1.1"
+      "from": "array-flatten@1.1.1",
+      "resolved": "https://registry.npmjs.org/array-flatten/-/array-flatten-1.1.1.tgz"
     },
     "array-includes": {
       "version": "3.0.2",
-      "from": "array-includes@>=3.0.2 <4.0.0"
+      "from": "array-includes@>=3.0.2 <4.0.0",
+      "resolved": "https://registry.npmjs.org/array-includes/-/array-includes-3.0.2.tgz"
     },
     "array-map": {
       "version": "0.0.0",
-      "from": "array-map@>=0.0.0 <0.1.0"
+      "from": "array-map@>=0.0.0 <0.1.0",
+      "resolved": "https://registry.npmjs.org/array-map/-/array-map-0.0.0.tgz"
     },
     "array-reduce": {
       "version": "0.0.0",
-      "from": "array-reduce@>=0.0.0 <0.1.0"
+      "from": "array-reduce@>=0.0.0 <0.1.0",
+      "resolved": "https://registry.npmjs.org/array-reduce/-/array-reduce-0.0.0.tgz"
     },
     "array-union": {
       "version": "1.0.2",
-      "from": "array-union@>=1.0.1 <2.0.0"
+      "from": "array-union@>=1.0.1 <2.0.0",
+      "resolved": "https://registry.npmjs.org/array-union/-/array-union-1.0.2.tgz"
     },
     "array-uniq": {
       "version": "1.0.3",
-      "from": "array-uniq@>=1.0.1 <2.0.0"
+      "from": "array-uniq@>=1.0.1 <2.0.0",
+      "resolved": "https://registry.npmjs.org/array-uniq/-/array-uniq-1.0.3.tgz"
     },
     "array-unique": {
       "version": "0.2.1",
-      "from": "array-unique@>=0.2.1 <0.3.0"
+      "from": "array-unique@>=0.2.1 <0.3.0",
+      "resolved": "https://registry.npmjs.org/array-unique/-/array-unique-0.2.1.tgz"
     },
     "arrify": {
       "version": "1.0.1",
-      "from": "arrify@>=1.0.0 <2.0.0"
+      "from": "arrify@>=1.0.0 <2.0.0",
+      "resolved": "https://registry.npmjs.org/arrify/-/arrify-1.0.1.tgz"
     },
     "asap": {
       "version": "2.0.4",
-      "from": "asap@>=2.0.3 <2.1.0"
+      "from": "asap@>=2.0.3 <2.1.0",
+      "resolved": "https://registry.npmjs.org/asap/-/asap-2.0.4.tgz"
     },
     "asn1": {
       "version": "0.1.11",
-      "from": "asn1@0.1.11"
+      "from": "asn1@0.1.11",
+      "resolved": "https://registry.npmjs.org/asn1/-/asn1-0.1.11.tgz"
     },
     "asn1.js": {
       "version": "1.0.3",
-      "from": "asn1.js@1.0.3"
+      "from": "asn1.js@1.0.3",
+      "resolved": "https://registry.npmjs.org/asn1.js/-/asn1.js-1.0.3.tgz"
     },
     "assert": {
       "version": "1.3.0",
-      "from": "assert@>=1.3.0 <1.4.0"
+      "from": "assert@>=1.3.0 <1.4.0",
+      "resolved": "https://registry.npmjs.org/assert/-/assert-1.3.0.tgz"
     },
     "assert-plus": {
       "version": "0.1.5",
-      "from": "assert-plus@>=0.1.5 <0.2.0"
+      "from": "assert-plus@>=0.1.5 <0.2.0",
+      "resolved": "https://registry.npmjs.org/assert-plus/-/assert-plus-0.1.5.tgz"
     },
     "assertion-error": {
       "version": "1.0.2",
-      "from": "assertion-error@>=1.0.1 <2.0.0"
+      "from": "assertion-error@>=1.0.1 <2.0.0",
+      "resolved": "https://registry.npmjs.org/assertion-error/-/assertion-error-1.0.2.tgz"
     },
     "ast-types": {
       "version": "0.8.15",
-      "from": "ast-types@0.8.15"
+      "from": "ast-types@0.8.15",
+      "resolved": "https://registry.npmjs.org/ast-types/-/ast-types-0.8.15.tgz"
     },
     "astw": {
       "version": "2.0.0",
-      "from": "astw@>=2.0.0 <3.0.0"
+      "from": "astw@>=2.0.0 <3.0.0",
+      "resolved": "https://registry.npmjs.org/astw/-/astw-2.0.0.tgz"
     },
     "async": {
       "version": "0.9.2",
-      "from": "async@>=0.9.0 <0.10.0"
+      "from": "async@>=0.9.0 <0.10.0",
+      "resolved": "https://registry.npmjs.org/async/-/async-0.9.2.tgz"
     },
     "async-each": {
       "version": "1.0.1",
-      "from": "async-each@>=1.0.0 <2.0.0"
+      "from": "async-each@>=1.0.0 <2.0.0",
+      "resolved": "https://registry.npmjs.org/async-each/-/async-each-1.0.1.tgz"
     },
     "aws-sign2": {
       "version": "0.5.0",
-      "from": "aws-sign2@>=0.5.0 <0.6.0"
+      "from": "aws-sign2@>=0.5.0 <0.6.0",
+      "resolved": "https://registry.npmjs.org/aws-sign2/-/aws-sign2-0.5.0.tgz"
     },
     "aws4": {
       "version": "1.4.1",
-      "from": "aws4@>=1.2.1 <2.0.0"
+      "from": "aws4@>=1.2.1 <2.0.0",
+      "resolved": "https://registry.npmjs.org/aws4/-/aws4-1.4.1.tgz"
     },
     "babel": {
       "version": "6.5.2",
-      "from": "babel@6.5.2"
+      "from": "babel@6.5.2",
+      "resolved": "https://registry.npmjs.org/babel/-/babel-6.5.2.tgz"
     },
     "babel-code-frame": {
       "version": "6.11.0",
       "from": "babel-code-frame@>=6.8.0 <7.0.0",
+      "resolved": "https://registry.npmjs.org/babel-code-frame/-/babel-code-frame-6.11.0.tgz",
       "dependencies": {
         "js-tokens": {
           "version": "2.0.0",
-          "from": "js-tokens@>=2.0.0 <3.0.0"
+          "from": "js-tokens@>=2.0.0 <3.0.0",
+          "resolved": "https://registry.npmjs.org/js-tokens/-/js-tokens-2.0.0.tgz"
         }
       }
     },
     "babel-core": {
       "version": "6.14.0",
       "from": "babel-core@6.14.0",
+      "resolved": "https://registry.npmjs.org/babel-core/-/babel-core-6.14.0.tgz",
       "dependencies": {
         "source-map": {
           "version": "0.5.6",
-          "from": "source-map@>=0.5.0 <0.6.0"
+          "from": "source-map@>=0.5.0 <0.6.0",
+          "resolved": "https://registry.npmjs.org/source-map/-/source-map-0.5.6.tgz"
         }
       }
     },
     "babel-eslint": {
       "version": "6.1.2",
-      "from": "babel-eslint@6.1.2"
+      "from": "babel-eslint@6.1.2",
+      "resolved": "https://registry.npmjs.org/babel-eslint/-/babel-eslint-6.1.2.tgz"
     },
     "babel-generator": {
       "version": "6.14.0",
       "from": "babel-generator@>=6.14.0 <7.0.0",
+      "resolved": "https://registry.npmjs.org/babel-generator/-/babel-generator-6.14.0.tgz",
       "dependencies": {
         "source-map": {
           "version": "0.5.6",
-          "from": "source-map@>=0.5.0 <0.6.0"
+          "from": "source-map@>=0.5.0 <0.6.0",
+          "resolved": "https://registry.npmjs.org/source-map/-/source-map-0.5.6.tgz"
         }
       }
     },
     "babel-helper-bindify-decorators": {
       "version": "6.8.0",
-      "from": "babel-helper-bindify-decorators@>=6.8.0 <7.0.0"
+      "from": "babel-helper-bindify-decorators@>=6.8.0 <7.0.0",
+      "resolved": "https://registry.npmjs.org/babel-helper-bindify-decorators/-/babel-helper-bindify-decorators-6.8.0.tgz"
     },
     "babel-helper-builder-binary-assignment-operator-visitor": {
       "version": "6.15.0",
-      "from": "babel-helper-builder-binary-assignment-operator-visitor@>=6.8.0 <7.0.0"
+      "from": "babel-helper-builder-binary-assignment-operator-visitor@>=6.8.0 <7.0.0",
+      "resolved": "https://registry.npmjs.org/babel-helper-builder-binary-assignment-operator-visitor/-/babel-helper-builder-binary-assignment-operator-visitor-6.15.0.tgz"
     },
     "babel-helper-builder-react-jsx": {
       "version": "6.9.0",
-      "from": "babel-helper-builder-react-jsx@>=6.8.0 <7.0.0"
+      "from": "babel-helper-builder-react-jsx@>=6.8.0 <7.0.0",
+      "resolved": "https://registry.npmjs.org/babel-helper-builder-react-jsx/-/babel-helper-builder-react-jsx-6.9.0.tgz"
     },
     "babel-helper-call-delegate": {
       "version": "6.8.0",
-      "from": "babel-helper-call-delegate@>=6.8.0 <7.0.0"
+      "from": "babel-helper-call-delegate@>=6.8.0 <7.0.0",
+      "resolved": "https://registry.npmjs.org/babel-helper-call-delegate/-/babel-helper-call-delegate-6.8.0.tgz"
     },
     "babel-helper-define-map": {
       "version": "6.9.0",
-      "from": "babel-helper-define-map@>=6.9.0 <7.0.0"
+      "from": "babel-helper-define-map@>=6.9.0 <7.0.0",
+      "resolved": "https://registry.npmjs.org/babel-helper-define-map/-/babel-helper-define-map-6.9.0.tgz"
     },
     "babel-helper-explode-assignable-expression": {
       "version": "6.8.0",
-      "from": "babel-helper-explode-assignable-expression@>=6.8.0 <7.0.0"
+      "from": "babel-helper-explode-assignable-expression@>=6.8.0 <7.0.0",
+      "resolved": "https://registry.npmjs.org/babel-helper-explode-assignable-expression/-/babel-helper-explode-assignable-expression-6.8.0.tgz"
     },
     "babel-helper-explode-class": {
       "version": "6.8.0",
-      "from": "babel-helper-explode-class@>=6.8.0 <7.0.0"
+      "from": "babel-helper-explode-class@>=6.8.0 <7.0.0",
+      "resolved": "https://registry.npmjs.org/babel-helper-explode-class/-/babel-helper-explode-class-6.8.0.tgz"
     },
     "babel-helper-function-name": {
       "version": "6.8.0",
-      "from": "babel-helper-function-name@>=6.8.0 <7.0.0"
+      "from": "babel-helper-function-name@>=6.8.0 <7.0.0",
+      "resolved": "https://registry.npmjs.org/babel-helper-function-name/-/babel-helper-function-name-6.8.0.tgz"
     },
     "babel-helper-get-function-arity": {
       "version": "6.8.0",
-      "from": "babel-helper-get-function-arity@>=6.8.0 <7.0.0"
+      "from": "babel-helper-get-function-arity@>=6.8.0 <7.0.0",
+      "resolved": "https://registry.npmjs.org/babel-helper-get-function-arity/-/babel-helper-get-function-arity-6.8.0.tgz"
     },
     "babel-helper-hoist-variables": {
       "version": "6.8.0",
-      "from": "babel-helper-hoist-variables@>=6.8.0 <7.0.0"
+      "from": "babel-helper-hoist-variables@>=6.8.0 <7.0.0",
+      "resolved": "https://registry.npmjs.org/babel-helper-hoist-variables/-/babel-helper-hoist-variables-6.8.0.tgz"
     },
     "babel-helper-optimise-call-expression": {
       "version": "6.8.0",
-      "from": "babel-helper-optimise-call-expression@>=6.8.0 <7.0.0"
+      "from": "babel-helper-optimise-call-expression@>=6.8.0 <7.0.0",
+      "resolved": "https://registry.npmjs.org/babel-helper-optimise-call-expression/-/babel-helper-optimise-call-expression-6.8.0.tgz"
     },
     "babel-helper-regex": {
       "version": "6.9.0",
-      "from": "babel-helper-regex@>=6.8.0 <7.0.0"
+      "from": "babel-helper-regex@>=6.8.0 <7.0.0",
+      "resolved": "https://registry.npmjs.org/babel-helper-regex/-/babel-helper-regex-6.9.0.tgz"
     },
     "babel-helper-remap-async-to-generator": {
       "version": "6.11.2",
-      "from": "babel-helper-remap-async-to-generator@>=6.8.0 <7.0.0"
+      "from": "babel-helper-remap-async-to-generator@>=6.8.0 <7.0.0",
+      "resolved": "https://registry.npmjs.org/babel-helper-remap-async-to-generator/-/babel-helper-remap-async-to-generator-6.11.2.tgz"
     },
     "babel-helper-replace-supers": {
       "version": "6.14.0",
-      "from": "babel-helper-replace-supers@>=6.14.0 <7.0.0"
+      "from": "babel-helper-replace-supers@>=6.14.0 <7.0.0",
+      "resolved": "https://registry.npmjs.org/babel-helper-replace-supers/-/babel-helper-replace-supers-6.14.0.tgz"
     },
     "babel-helpers": {
       "version": "6.8.0",
-      "from": "babel-helpers@>=6.8.0 <7.0.0"
+      "from": "babel-helpers@>=6.8.0 <7.0.0",
+      "resolved": "https://registry.npmjs.org/babel-helpers/-/babel-helpers-6.8.0.tgz"
     },
     "babel-loader": {
       "version": "6.2.5",
       "from": "babel-loader@>=6.2.0 <7.0.0",
+      "resolved": "https://registry.npmjs.org/babel-loader/-/babel-loader-6.2.5.tgz",
       "dependencies": {
         "object-assign": {
           "version": "4.1.0",
-          "from": "object-assign@>=4.0.1 <5.0.0"
+          "from": "object-assign@>=4.0.1 <5.0.0",
+          "resolved": "https://registry.npmjs.org/object-assign/-/object-assign-4.1.0.tgz"
         }
       }
     },
     "babel-messages": {
       "version": "6.8.0",
-      "from": "babel-messages@>=6.8.0 <7.0.0"
+      "from": "babel-messages@>=6.8.0 <7.0.0",
+      "resolved": "https://registry.npmjs.org/babel-messages/-/babel-messages-6.8.0.tgz"
     },
     "babel-plugin-check-es2015-constants": {
       "version": "6.8.0",
-      "from": "babel-plugin-check-es2015-constants@>=6.3.13 <7.0.0"
+      "from": "babel-plugin-check-es2015-constants@>=6.3.13 <7.0.0",
+      "resolved": "https://registry.npmjs.org/babel-plugin-check-es2015-constants/-/babel-plugin-check-es2015-constants-6.8.0.tgz"
     },
     "babel-plugin-syntax-async-functions": {
       "version": "6.13.0",
-      "from": "babel-plugin-syntax-async-functions@>=6.8.0 <7.0.0"
+      "from": "babel-plugin-syntax-async-functions@>=6.8.0 <7.0.0",
+      "resolved": "https://registry.npmjs.org/babel-plugin-syntax-async-functions/-/babel-plugin-syntax-async-functions-6.13.0.tgz"
     },
     "babel-plugin-syntax-class-constructor-call": {
       "version": "6.13.0",
-      "from": "babel-plugin-syntax-class-constructor-call@>=6.8.0 <7.0.0"
+      "from": "babel-plugin-syntax-class-constructor-call@>=6.8.0 <7.0.0",
+      "resolved": "https://registry.npmjs.org/babel-plugin-syntax-class-constructor-call/-/babel-plugin-syntax-class-constructor-call-6.13.0.tgz"
     },
     "babel-plugin-syntax-class-properties": {
       "version": "6.13.0",
-      "from": "babel-plugin-syntax-class-properties@>=6.8.0 <7.0.0"
+      "from": "babel-plugin-syntax-class-properties@>=6.8.0 <7.0.0",
+      "resolved": "https://registry.npmjs.org/babel-plugin-syntax-class-properties/-/babel-plugin-syntax-class-properties-6.13.0.tgz"
     },
     "babel-plugin-syntax-decorators": {
       "version": "6.13.0",
-      "from": "babel-plugin-syntax-decorators@>=6.13.0 <7.0.0"
+      "from": "babel-plugin-syntax-decorators@>=6.13.0 <7.0.0",
+      "resolved": "https://registry.npmjs.org/babel-plugin-syntax-decorators/-/babel-plugin-syntax-decorators-6.13.0.tgz"
     },
     "babel-plugin-syntax-do-expressions": {
       "version": "6.13.0",
-      "from": "babel-plugin-syntax-do-expressions@>=6.8.0 <7.0.0"
+      "from": "babel-plugin-syntax-do-expressions@>=6.8.0 <7.0.0",
+      "resolved": "https://registry.npmjs.org/babel-plugin-syntax-do-expressions/-/babel-plugin-syntax-do-expressions-6.13.0.tgz"
     },
     "babel-plugin-syntax-exponentiation-operator": {
       "version": "6.13.0",
-      "from": "babel-plugin-syntax-exponentiation-operator@>=6.8.0 <7.0.0"
+      "from": "babel-plugin-syntax-exponentiation-operator@>=6.8.0 <7.0.0",
+      "resolved": "https://registry.npmjs.org/babel-plugin-syntax-exponentiation-operator/-/babel-plugin-syntax-exponentiation-operator-6.13.0.tgz"
     },
     "babel-plugin-syntax-export-extensions": {
       "version": "6.13.0",
-      "from": "babel-plugin-syntax-export-extensions@>=6.8.0 <7.0.0"
+      "from": "babel-plugin-syntax-export-extensions@>=6.8.0 <7.0.0",
+      "resolved": "https://registry.npmjs.org/babel-plugin-syntax-export-extensions/-/babel-plugin-syntax-export-extensions-6.13.0.tgz"
     },
     "babel-plugin-syntax-flow": {
       "version": "6.13.0",
-      "from": "babel-plugin-syntax-flow@>=6.3.13 <7.0.0"
+      "from": "babel-plugin-syntax-flow@>=6.3.13 <7.0.0",
+      "resolved": "https://registry.npmjs.org/babel-plugin-syntax-flow/-/babel-plugin-syntax-flow-6.13.0.tgz"
     },
     "babel-plugin-syntax-function-bind": {
       "version": "6.13.0",
-      "from": "babel-plugin-syntax-function-bind@>=6.8.0 <7.0.0"
+      "from": "babel-plugin-syntax-function-bind@>=6.8.0 <7.0.0",
+      "resolved": "https://registry.npmjs.org/babel-plugin-syntax-function-bind/-/babel-plugin-syntax-function-bind-6.13.0.tgz"
     },
     "babel-plugin-syntax-jsx": {
       "version": "6.13.0",
-      "from": "babel-plugin-syntax-jsx@>=6.3.13 <7.0.0"
+      "from": "babel-plugin-syntax-jsx@>=6.3.13 <7.0.0",
+      "resolved": "https://registry.npmjs.org/babel-plugin-syntax-jsx/-/babel-plugin-syntax-jsx-6.13.0.tgz"
     },
     "babel-plugin-syntax-object-rest-spread": {
       "version": "6.13.0",
-      "from": "babel-plugin-syntax-object-rest-spread@>=6.8.0 <7.0.0"
+      "from": "babel-plugin-syntax-object-rest-spread@>=6.8.0 <7.0.0",
+      "resolved": "https://registry.npmjs.org/babel-plugin-syntax-object-rest-spread/-/babel-plugin-syntax-object-rest-spread-6.13.0.tgz"
     },
     "babel-plugin-syntax-trailing-function-commas": {
       "version": "6.13.0",
-      "from": "babel-plugin-syntax-trailing-function-commas@>=6.3.13 <7.0.0"
+      "from": "babel-plugin-syntax-trailing-function-commas@>=6.3.13 <7.0.0",
+      "resolved": "https://registry.npmjs.org/babel-plugin-syntax-trailing-function-commas/-/babel-plugin-syntax-trailing-function-commas-6.13.0.tgz"
     },
     "babel-plugin-transform-async-to-generator": {
       "version": "6.8.0",
-      "from": "babel-plugin-transform-async-to-generator@>=6.3.13 <7.0.0"
+      "from": "babel-plugin-transform-async-to-generator@>=6.3.13 <7.0.0",
+      "resolved": "https://registry.npmjs.org/babel-plugin-transform-async-to-generator/-/babel-plugin-transform-async-to-generator-6.8.0.tgz"
     },
     "babel-plugin-transform-class-constructor-call": {
       "version": "6.8.0",
-      "from": "babel-plugin-transform-class-constructor-call@>=6.3.13 <7.0.0"
+      "from": "babel-plugin-transform-class-constructor-call@>=6.3.13 <7.0.0",
+      "resolved": "https://registry.npmjs.org/babel-plugin-transform-class-constructor-call/-/babel-plugin-transform-class-constructor-call-6.8.0.tgz"
     },
     "babel-plugin-transform-class-properties": {
       "version": "6.11.5",
-      "from": "babel-plugin-transform-class-properties@>=6.3.13 <7.0.0"
+      "from": "babel-plugin-transform-class-properties@>=6.3.13 <7.0.0",
+      "resolved": "https://registry.npmjs.org/babel-plugin-transform-class-properties/-/babel-plugin-transform-class-properties-6.11.5.tgz"
     },
     "babel-plugin-transform-decorators": {
       "version": "6.13.0",
-      "from": "babel-plugin-transform-decorators@>=6.13.0 <7.0.0"
+      "from": "babel-plugin-transform-decorators@>=6.13.0 <7.0.0",
+      "resolved": "https://registry.npmjs.org/babel-plugin-transform-decorators/-/babel-plugin-transform-decorators-6.13.0.tgz"
     },
     "babel-plugin-transform-do-expressions": {
       "version": "6.8.0",
-      "from": "babel-plugin-transform-do-expressions@>=6.3.13 <7.0.0"
+      "from": "babel-plugin-transform-do-expressions@>=6.3.13 <7.0.0",
+      "resolved": "https://registry.npmjs.org/babel-plugin-transform-do-expressions/-/babel-plugin-transform-do-expressions-6.8.0.tgz"
     },
     "babel-plugin-transform-es2015-arrow-functions": {
       "version": "6.8.0",
-      "from": "babel-plugin-transform-es2015-arrow-functions@>=6.3.13 <7.0.0"
+      "from": "babel-plugin-transform-es2015-arrow-functions@>=6.3.13 <7.0.0",
+      "resolved": "https://registry.npmjs.org/babel-plugin-transform-es2015-arrow-functions/-/babel-plugin-transform-es2015-arrow-functions-6.8.0.tgz"
     },
     "babel-plugin-transform-es2015-block-scoped-functions": {
       "version": "6.8.0",
-      "from": "babel-plugin-transform-es2015-block-scoped-functions@>=6.3.13 <7.0.0"
+      "from": "babel-plugin-transform-es2015-block-scoped-functions@>=6.3.13 <7.0.0",
+      "resolved": "https://registry.npmjs.org/babel-plugin-transform-es2015-block-scoped-functions/-/babel-plugin-transform-es2015-block-scoped-functions-6.8.0.tgz"
     },
     "babel-plugin-transform-es2015-block-scoping": {
       "version": "6.15.0",
-      "from": "babel-plugin-transform-es2015-block-scoping@>=6.14.0 <7.0.0"
+      "from": "babel-plugin-transform-es2015-block-scoping@>=6.14.0 <7.0.0",
+      "resolved": "https://registry.npmjs.org/babel-plugin-transform-es2015-block-scoping/-/babel-plugin-transform-es2015-block-scoping-6.15.0.tgz"
     },
     "babel-plugin-transform-es2015-classes": {
       "version": "6.14.0",
-      "from": "babel-plugin-transform-es2015-classes@>=6.14.0 <7.0.0"
+      "from": "babel-plugin-transform-es2015-classes@>=6.14.0 <7.0.0",
+      "resolved": "https://registry.npmjs.org/babel-plugin-transform-es2015-classes/-/babel-plugin-transform-es2015-classes-6.14.0.tgz"
     },
     "babel-plugin-transform-es2015-computed-properties": {
       "version": "6.8.0",
-      "from": "babel-plugin-transform-es2015-computed-properties@>=6.3.13 <7.0.0"
+      "from": "babel-plugin-transform-es2015-computed-properties@>=6.3.13 <7.0.0",
+      "resolved": "https://registry.npmjs.org/babel-plugin-transform-es2015-computed-properties/-/babel-plugin-transform-es2015-computed-properties-6.8.0.tgz"
     },
     "babel-plugin-transform-es2015-destructuring": {
       "version": "6.9.0",
-      "from": "babel-plugin-transform-es2015-destructuring@>=6.9.0 <7.0.0"
+      "from": "babel-plugin-transform-es2015-destructuring@>=6.9.0 <7.0.0",
+      "resolved": "https://registry.npmjs.org/babel-plugin-transform-es2015-destructuring/-/babel-plugin-transform-es2015-destructuring-6.9.0.tgz"
     },
     "babel-plugin-transform-es2015-duplicate-keys": {
       "version": "6.8.0",
-      "from": "babel-plugin-transform-es2015-duplicate-keys@>=6.6.0 <7.0.0"
+      "from": "babel-plugin-transform-es2015-duplicate-keys@>=6.6.0 <7.0.0",
+      "resolved": "https://registry.npmjs.org/babel-plugin-transform-es2015-duplicate-keys/-/babel-plugin-transform-es2015-duplicate-keys-6.8.0.tgz"
     },
     "babel-plugin-transform-es2015-for-of": {
       "version": "6.8.0",
-      "from": "babel-plugin-transform-es2015-for-of@>=6.6.0 <7.0.0"
+      "from": "babel-plugin-transform-es2015-for-of@>=6.6.0 <7.0.0",
+      "resolved": "https://registry.npmjs.org/babel-plugin-transform-es2015-for-of/-/babel-plugin-transform-es2015-for-of-6.8.0.tgz"
     },
     "babel-plugin-transform-es2015-function-name": {
       "version": "6.9.0",
-      "from": "babel-plugin-transform-es2015-function-name@>=6.9.0 <7.0.0"
+      "from": "babel-plugin-transform-es2015-function-name@>=6.9.0 <7.0.0",
+      "resolved": "https://registry.npmjs.org/babel-plugin-transform-es2015-function-name/-/babel-plugin-transform-es2015-function-name-6.9.0.tgz"
     },
     "babel-plugin-transform-es2015-literals": {
       "version": "6.8.0",
-      "from": "babel-plugin-transform-es2015-literals@>=6.3.13 <7.0.0"
+      "from": "babel-plugin-transform-es2015-literals@>=6.3.13 <7.0.0",
+      "resolved": "https://registry.npmjs.org/babel-plugin-transform-es2015-literals/-/babel-plugin-transform-es2015-literals-6.8.0.tgz"
     },
     "babel-plugin-transform-es2015-modules-amd": {
       "version": "6.8.0",
-      "from": "babel-plugin-transform-es2015-modules-amd@>=6.8.0 <7.0.0"
+      "from": "babel-plugin-transform-es2015-modules-amd@>=6.8.0 <7.0.0",
+      "resolved": "https://registry.npmjs.org/babel-plugin-transform-es2015-modules-amd/-/babel-plugin-transform-es2015-modules-amd-6.8.0.tgz"
     },
     "babel-plugin-transform-es2015-modules-commonjs": {
       "version": "6.14.0",
-      "from": "babel-plugin-transform-es2015-modules-commonjs@>=6.14.0 <7.0.0"
+      "from": "babel-plugin-transform-es2015-modules-commonjs@>=6.14.0 <7.0.0",
+      "resolved": "https://registry.npmjs.org/babel-plugin-transform-es2015-modules-commonjs/-/babel-plugin-transform-es2015-modules-commonjs-6.14.0.tgz"
     },
     "babel-plugin-transform-es2015-modules-systemjs": {
       "version": "6.14.0",
-      "from": "babel-plugin-transform-es2015-modules-systemjs@>=6.14.0 <7.0.0"
+      "from": "babel-plugin-transform-es2015-modules-systemjs@>=6.14.0 <7.0.0",
+      "resolved": "https://registry.npmjs.org/babel-plugin-transform-es2015-modules-systemjs/-/babel-plugin-transform-es2015-modules-systemjs-6.14.0.tgz"
     },
     "babel-plugin-transform-es2015-modules-umd": {
       "version": "6.12.0",
-      "from": "babel-plugin-transform-es2015-modules-umd@>=6.12.0 <7.0.0"
+      "from": "babel-plugin-transform-es2015-modules-umd@>=6.12.0 <7.0.0",
+      "resolved": "https://registry.npmjs.org/babel-plugin-transform-es2015-modules-umd/-/babel-plugin-transform-es2015-modules-umd-6.12.0.tgz"
     },
     "babel-plugin-transform-es2015-object-super": {
       "version": "6.8.0",
-      "from": "babel-plugin-transform-es2015-object-super@>=6.3.13 <7.0.0"
+      "from": "babel-plugin-transform-es2015-object-super@>=6.3.13 <7.0.0",
+      "resolved": "https://registry.npmjs.org/babel-plugin-transform-es2015-object-super/-/babel-plugin-transform-es2015-object-super-6.8.0.tgz"
     },
     "babel-plugin-transform-es2015-parameters": {
       "version": "6.11.4",
-      "from": "babel-plugin-transform-es2015-parameters@>=6.9.0 <7.0.0"
+      "from": "babel-plugin-transform-es2015-parameters@>=6.9.0 <7.0.0",
+      "resolved": "https://registry.npmjs.org/babel-plugin-transform-es2015-parameters/-/babel-plugin-transform-es2015-parameters-6.11.4.tgz"
     },
     "babel-plugin-transform-es2015-shorthand-properties": {
       "version": "6.8.0",
-      "from": "babel-plugin-transform-es2015-shorthand-properties@>=6.3.13 <7.0.0"
+      "from": "babel-plugin-transform-es2015-shorthand-properties@>=6.3.13 <7.0.0",
+      "resolved": "https://registry.npmjs.org/babel-plugin-transform-es2015-shorthand-properties/-/babel-plugin-transform-es2015-shorthand-properties-6.8.0.tgz"
     },
     "babel-plugin-transform-es2015-spread": {
       "version": "6.8.0",
-      "from": "babel-plugin-transform-es2015-spread@>=6.3.13 <7.0.0"
+      "from": "babel-plugin-transform-es2015-spread@>=6.3.13 <7.0.0",
+      "resolved": "https://registry.npmjs.org/babel-plugin-transform-es2015-spread/-/babel-plugin-transform-es2015-spread-6.8.0.tgz"
     },
     "babel-plugin-transform-es2015-sticky-regex": {
       "version": "6.8.0",
-      "from": "babel-plugin-transform-es2015-sticky-regex@>=6.3.13 <7.0.0"
+      "from": "babel-plugin-transform-es2015-sticky-regex@>=6.3.13 <7.0.0",
+      "resolved": "https://registry.npmjs.org/babel-plugin-transform-es2015-sticky-regex/-/babel-plugin-transform-es2015-sticky-regex-6.8.0.tgz"
     },
     "babel-plugin-transform-es2015-template-literals": {
       "version": "6.8.0",
-      "from": "babel-plugin-transform-es2015-template-literals@>=6.6.0 <7.0.0"
+      "from": "babel-plugin-transform-es2015-template-literals@>=6.6.0 <7.0.0",
+      "resolved": "https://registry.npmjs.org/babel-plugin-transform-es2015-template-literals/-/babel-plugin-transform-es2015-template-literals-6.8.0.tgz"
     },
     "babel-plugin-transform-es2015-typeof-symbol": {
       "version": "6.8.0",
-      "from": "babel-plugin-transform-es2015-typeof-symbol@>=6.6.0 <7.0.0"
+      "from": "babel-plugin-transform-es2015-typeof-symbol@>=6.6.0 <7.0.0",
+      "resolved": "https://registry.npmjs.org/babel-plugin-transform-es2015-typeof-symbol/-/babel-plugin-transform-es2015-typeof-symbol-6.8.0.tgz"
     },
     "babel-plugin-transform-es2015-unicode-regex": {
       "version": "6.11.0",
-      "from": "babel-plugin-transform-es2015-unicode-regex@>=6.3.13 <7.0.0"
+      "from": "babel-plugin-transform-es2015-unicode-regex@>=6.3.13 <7.0.0",
+      "resolved": "https://registry.npmjs.org/babel-plugin-transform-es2015-unicode-regex/-/babel-plugin-transform-es2015-unicode-regex-6.11.0.tgz"
     },
     "babel-plugin-transform-exponentiation-operator": {
       "version": "6.8.0",
-      "from": "babel-plugin-transform-exponentiation-operator@>=6.3.13 <7.0.0"
+      "from": "babel-plugin-transform-exponentiation-operator@>=6.3.13 <7.0.0",
+      "resolved": "https://registry.npmjs.org/babel-plugin-transform-exponentiation-operator/-/babel-plugin-transform-exponentiation-operator-6.8.0.tgz"
     },
     "babel-plugin-transform-export-extensions": {
       "version": "6.8.0",
-      "from": "babel-plugin-transform-export-extensions@>=6.3.13 <7.0.0"
+      "from": "babel-plugin-transform-export-extensions@>=6.3.13 <7.0.0",
+      "resolved": "https://registry.npmjs.org/babel-plugin-transform-export-extensions/-/babel-plugin-transform-export-extensions-6.8.0.tgz"
     },
     "babel-plugin-transform-flow-strip-types": {
       "version": "6.14.0",
-      "from": "babel-plugin-transform-flow-strip-types@>=6.3.13 <7.0.0"
+      "from": "babel-plugin-transform-flow-strip-types@>=6.3.13 <7.0.0",
+      "resolved": "https://registry.npmjs.org/babel-plugin-transform-flow-strip-types/-/babel-plugin-transform-flow-strip-types-6.14.0.tgz"
     },
     "babel-plugin-transform-function-bind": {
       "version": "6.8.0",
-      "from": "babel-plugin-transform-function-bind@>=6.3.13 <7.0.0"
+      "from": "babel-plugin-transform-function-bind@>=6.3.13 <7.0.0",
+      "resolved": "https://registry.npmjs.org/babel-plugin-transform-function-bind/-/babel-plugin-transform-function-bind-6.8.0.tgz"
     },
     "babel-plugin-transform-object-rest-spread": {
       "version": "6.8.0",
-      "from": "babel-plugin-transform-object-rest-spread@>=6.3.13 <7.0.0"
+      "from": "babel-plugin-transform-object-rest-spread@>=6.3.13 <7.0.0",
+      "resolved": "https://registry.npmjs.org/babel-plugin-transform-object-rest-spread/-/babel-plugin-transform-object-rest-spread-6.8.0.tgz"
     },
     "babel-plugin-transform-react-display-name": {
       "version": "6.8.0",
-      "from": "babel-plugin-transform-react-display-name@>=6.3.13 <7.0.0"
+      "from": "babel-plugin-transform-react-display-name@>=6.3.13 <7.0.0",
+      "resolved": "https://registry.npmjs.org/babel-plugin-transform-react-display-name/-/babel-plugin-transform-react-display-name-6.8.0.tgz"
     },
     "babel-plugin-transform-react-jsx": {
       "version": "6.8.0",
-      "from": "babel-plugin-transform-react-jsx@>=6.3.13 <7.0.0"
+      "from": "babel-plugin-transform-react-jsx@>=6.3.13 <7.0.0",
+      "resolved": "https://registry.npmjs.org/babel-plugin-transform-react-jsx/-/babel-plugin-transform-react-jsx-6.8.0.tgz"
     },
     "babel-plugin-transform-react-jsx-self": {
       "version": "6.11.0",
-      "from": "babel-plugin-transform-react-jsx-self@>=6.11.0 <7.0.0"
+      "from": "babel-plugin-transform-react-jsx-self@>=6.11.0 <7.0.0",
+      "resolved": "https://registry.npmjs.org/babel-plugin-transform-react-jsx-self/-/babel-plugin-transform-react-jsx-self-6.11.0.tgz"
     },
     "babel-plugin-transform-react-jsx-source": {
       "version": "6.9.0",
-      "from": "babel-plugin-transform-react-jsx-source@>=6.3.13 <7.0.0"
+      "from": "babel-plugin-transform-react-jsx-source@>=6.3.13 <7.0.0",
+      "resolved": "https://registry.npmjs.org/babel-plugin-transform-react-jsx-source/-/babel-plugin-transform-react-jsx-source-6.9.0.tgz"
     },
     "babel-plugin-transform-regenerator": {
       "version": "6.14.0",
-      "from": "babel-plugin-transform-regenerator@>=6.14.0 <7.0.0"
+      "from": "babel-plugin-transform-regenerator@>=6.14.0 <7.0.0",
+      "resolved": "https://registry.npmjs.org/babel-plugin-transform-regenerator/-/babel-plugin-transform-regenerator-6.14.0.tgz"
     },
     "babel-plugin-transform-strict-mode": {
       "version": "6.11.3",
-      "from": "babel-plugin-transform-strict-mode@>=6.8.0 <7.0.0"
+      "from": "babel-plugin-transform-strict-mode@>=6.8.0 <7.0.0",
+      "resolved": "https://registry.npmjs.org/babel-plugin-transform-strict-mode/-/babel-plugin-transform-strict-mode-6.11.3.tgz"
     },
     "babel-polyfill": {
       "version": "6.13.0",
       "from": "babel-polyfill@>=6.3.15 <7.0.0",
+      "resolved": "https://registry.npmjs.org/babel-polyfill/-/babel-polyfill-6.13.0.tgz",
       "dependencies": {
         "core-js": {
           "version": "2.4.1",
-          "from": "core-js@>=2.4.0 <3.0.0"
+          "from": "core-js@>=2.4.0 <3.0.0",
+          "resolved": "https://registry.npmjs.org/core-js/-/core-js-2.4.1.tgz"
         }
       }
     },
     "babel-preset-es2015": {
       "version": "6.14.0",
-      "from": "babel-preset-es2015@6.14.0"
+      "from": "babel-preset-es2015@6.14.0",
+      "resolved": "https://registry.npmjs.org/babel-preset-es2015/-/babel-preset-es2015-6.14.0.tgz"
     },
     "babel-preset-react": {
       "version": "6.11.1",
-      "from": "babel-preset-react@6.11.1"
+      "from": "babel-preset-react@6.11.1",
+      "resolved": "https://registry.npmjs.org/babel-preset-react/-/babel-preset-react-6.11.1.tgz"
     },
     "babel-preset-stage-0": {
       "version": "6.5.0",
-      "from": "babel-preset-stage-0@6.5.0"
+      "from": "babel-preset-stage-0@6.5.0",
+      "resolved": "https://registry.npmjs.org/babel-preset-stage-0/-/babel-preset-stage-0-6.5.0.tgz"
     },
     "babel-preset-stage-1": {
       "version": "6.13.0",
-      "from": "babel-preset-stage-1@>=6.3.13 <7.0.0"
+      "from": "babel-preset-stage-1@>=6.3.13 <7.0.0",
+      "resolved": "https://registry.npmjs.org/babel-preset-stage-1/-/babel-preset-stage-1-6.13.0.tgz"
     },
     "babel-preset-stage-2": {
       "version": "6.13.0",
-      "from": "babel-preset-stage-2@>=6.13.0 <7.0.0"
+      "from": "babel-preset-stage-2@>=6.13.0 <7.0.0",
+      "resolved": "https://registry.npmjs.org/babel-preset-stage-2/-/babel-preset-stage-2-6.13.0.tgz"
     },
     "babel-preset-stage-3": {
       "version": "6.11.0",
-      "from": "babel-preset-stage-3@>=6.11.0 <7.0.0"
+      "from": "babel-preset-stage-3@>=6.11.0 <7.0.0",
+      "resolved": "https://registry.npmjs.org/babel-preset-stage-3/-/babel-preset-stage-3-6.11.0.tgz"
     },
     "babel-register": {
       "version": "6.14.0",
       "from": "babel-register@>=6.14.0 <7.0.0",
+      "resolved": "https://registry.npmjs.org/babel-register/-/babel-register-6.14.0.tgz",
       "dependencies": {
         "core-js": {
           "version": "2.4.1",
-          "from": "core-js@>=2.4.0 <3.0.0"
+          "from": "core-js@>=2.4.0 <3.0.0",
+          "resolved": "https://registry.npmjs.org/core-js/-/core-js-2.4.1.tgz"
         }
       }
     },
     "babel-runtime": {
       "version": "6.11.6",
       "from": "babel-runtime@>=6.0.0 <7.0.0",
+      "resolved": "https://registry.npmjs.org/babel-runtime/-/babel-runtime-6.11.6.tgz",
       "dependencies": {
         "core-js": {
           "version": "2.4.1",
-          "from": "core-js@>=2.4.0 <3.0.0"
+          "from": "core-js@>=2.4.0 <3.0.0",
+          "resolved": "https://registry.npmjs.org/core-js/-/core-js-2.4.1.tgz"
         }
       }
     },
     "babel-template": {
       "version": "6.15.0",
-      "from": "babel-template@>=6.15.0 <7.0.0"
+      "from": "babel-template@>=6.15.0 <7.0.0",
+      "resolved": "https://registry.npmjs.org/babel-template/-/babel-template-6.15.0.tgz"
     },
     "babel-traverse": {
       "version": "6.15.0",
-      "from": "babel-traverse@>=6.15.0 <7.0.0"
+      "from": "babel-traverse@>=6.15.0 <7.0.0",
+      "resolved": "https://registry.npmjs.org/babel-traverse/-/babel-traverse-6.15.0.tgz"
     },
     "babel-types": {
       "version": "6.15.0",
-      "from": "babel-types@>=6.15.0 <7.0.0"
+      "from": "babel-types@>=6.15.0 <7.0.0",
+      "resolved": "https://registry.npmjs.org/babel-types/-/babel-types-6.15.0.tgz"
     },
     "babelify": {
       "version": "7.3.0",
       "from": "babelify@>=7.0.0 <8.0.0",
+      "resolved": "https://registry.npmjs.org/babelify/-/babelify-7.3.0.tgz",
       "dependencies": {
         "object-assign": {
           "version": "4.1.0",
-          "from": "object-assign@>=4.0.0 <5.0.0"
+          "from": "object-assign@>=4.0.0 <5.0.0",
+          "resolved": "https://registry.npmjs.org/object-assign/-/object-assign-4.1.0.tgz"
         }
       }
     },
     "babylon": {
       "version": "6.9.2",
-      "from": "babylon@>=6.9.0 <7.0.0"
+      "from": "babylon@>=6.9.0 <7.0.0",
+      "resolved": "https://registry.npmjs.org/babylon/-/babylon-6.9.2.tgz"
     },
     "balanced-match": {
       "version": "0.4.2",
-      "from": "balanced-match@>=0.4.1 <0.5.0"
+      "from": "balanced-match@>=0.4.1 <0.5.0",
+      "resolved": "https://registry.npmjs.org/balanced-match/-/balanced-match-0.4.2.tgz"
     },
     "base62": {
       "version": "1.1.1",
-      "from": "base62@>=1.1.0 <2.0.0"
+      "from": "base62@>=1.1.0 <2.0.0",
+      "resolved": "https://registry.npmjs.org/base62/-/base62-1.1.1.tgz"
     },
     "Base64": {
       "version": "0.2.1",
-      "from": "Base64@>=0.2.0 <0.3.0"
+      "from": "Base64@>=0.2.0 <0.3.0",
+      "resolved": "https://registry.npmjs.org/Base64/-/Base64-0.2.1.tgz"
     },
     "base64-js": {
       "version": "0.0.8",
-      "from": "base64-js@0.0.8"
+      "from": "base64-js@0.0.8",
+      "resolved": "https://registry.npmjs.org/base64-js/-/base64-js-0.0.8.tgz"
     },
     "base64-url": {
       "version": "1.3.2",
-      "from": "base64-url@>=1.2.1 <2.0.0"
+      "from": "base64-url@>=1.2.1 <2.0.0",
+      "resolved": "https://registry.npmjs.org/base64-url/-/base64-url-1.3.2.tgz"
     },
     "base64url": {
       "version": "1.0.6",
-      "from": "base64url@>=1.0.4 <1.1.0"
+      "from": "base64url@>=1.0.4 <1.1.0",
+      "resolved": "https://registry.npmjs.org/base64url/-/base64url-1.0.6.tgz"
     },
     "bcrypt-pbkdf": {
       "version": "1.0.0",
       "from": "bcrypt-pbkdf@>=1.0.0 <2.0.0",
+      "resolved": "https://registry.npmjs.org/bcrypt-pbkdf/-/bcrypt-pbkdf-1.0.0.tgz",
       "dependencies": {
         "tweetnacl": {
           "version": "0.14.3",
-          "from": "tweetnacl@>=0.14.3 <0.15.0"
+          "from": "tweetnacl@>=0.14.3 <0.15.0",
+          "resolved": "https://registry.npmjs.org/tweetnacl/-/tweetnacl-0.14.3.tgz"
         }
       }
     },
     "beeper": {
       "version": "1.1.0",
-      "from": "beeper@>=1.0.0 <2.0.0"
+      "from": "beeper@>=1.0.0 <2.0.0",
+      "resolved": "https://registry.npmjs.org/beeper/-/beeper-1.1.0.tgz"
     },
     "big.js": {
       "version": "3.1.3",
-      "from": "big.js@>=3.1.3 <4.0.0"
+      "from": "big.js@>=3.1.3 <4.0.0",
+      "resolved": "https://registry.npmjs.org/big.js/-/big.js-3.1.3.tgz"
     },
     "binary-extensions": {
       "version": "1.6.0",
-      "from": "binary-extensions@>=1.0.0 <2.0.0"
+      "from": "binary-extensions@>=1.0.0 <2.0.0",
+      "resolved": "https://registry.npmjs.org/binary-extensions/-/binary-extensions-1.6.0.tgz"
     },
     "bl": {
       "version": "1.1.2",
       "from": "bl@>=1.1.2 <1.2.0",
+      "resolved": "https://registry.npmjs.org/bl/-/bl-1.1.2.tgz",
       "dependencies": {
         "isarray": {
           "version": "1.0.0",
-          "from": "isarray@>=1.0.0 <1.1.0"
+          "from": "isarray@>=1.0.0 <1.1.0",
+          "resolved": "https://registry.npmjs.org/isarray/-/isarray-1.0.0.tgz"
         },
         "readable-stream": {
           "version": "2.0.6",
-          "from": "readable-stream@>=2.0.5 <2.1.0"
+          "from": "readable-stream@>=2.0.5 <2.1.0",
+          "resolved": "https://registry.npmjs.org/readable-stream/-/readable-stream-2.0.6.tgz"
         }
       }
     },
     "bluebird": {
       "version": "3.4.6",
-      "from": "bluebird@>=3.1.1 <4.0.0"
+      "from": "bluebird@>=3.1.1 <4.0.0",
+      "resolved": "https://registry.npmjs.org/bluebird/-/bluebird-3.4.6.tgz"
     },
     "bn.js": {
       "version": "1.3.0",
-      "from": "bn.js@>=1.0.0 <2.0.0"
+      "from": "bn.js@>=1.0.0 <2.0.0",
+      "resolved": "https://registry.npmjs.org/bn.js/-/bn.js-1.3.0.tgz"
     },
     "boolbase": {
       "version": "1.0.0",
-      "from": "boolbase@>=1.0.0 <1.1.0"
+      "from": "boolbase@>=1.0.0 <1.1.0",
+      "resolved": "https://registry.npmjs.org/boolbase/-/boolbase-1.0.0.tgz"
     },
     "boom": {
       "version": "0.4.2",
       "from": "boom@>=0.4.0 <0.5.0",
+      "resolved": "https://registry.npmjs.org/boom/-/boom-0.4.2.tgz",
       "dependencies": {
         "hoek": {
           "version": "0.9.1",
-          "from": "hoek@>=0.9.0 <0.10.0"
+          "from": "hoek@>=0.9.0 <0.10.0",
+          "resolved": "https://registry.npmjs.org/hoek/-/hoek-0.9.1.tgz"
         }
       }
     },
     "brace-expansion": {
       "version": "1.1.6",
-      "from": "brace-expansion@>=1.0.0 <2.0.0"
+      "from": "brace-expansion@>=1.0.0 <2.0.0",
+      "resolved": "https://registry.npmjs.org/brace-expansion/-/brace-expansion-1.1.6.tgz"
     },
     "braces": {
       "version": "1.8.5",
-      "from": "braces@>=1.8.2 <2.0.0"
+      "from": "braces@>=1.8.2 <2.0.0",
+      "resolved": "https://registry.npmjs.org/braces/-/braces-1.8.5.tgz"
     },
     "brfs": {
       "version": "1.4.3",
-      "from": "brfs@>=1.4.3 <2.0.0"
+      "from": "brfs@>=1.4.3 <2.0.0",
+      "resolved": "https://registry.npmjs.org/brfs/-/brfs-1.4.3.tgz"
     },
     "brorand": {
       "version": "1.0.6",
-      "from": "brorand@>=1.0.1 <2.0.0"
+      "from": "brorand@>=1.0.1 <2.0.0",
+      "resolved": "https://registry.npmjs.org/brorand/-/brorand-1.0.6.tgz"
     },
     "browser-pack": {
       "version": "6.0.1",
-      "from": "browser-pack@>=6.0.1 <7.0.0"
+      "from": "browser-pack@>=6.0.1 <7.0.0",
+      "resolved": "https://registry.npmjs.org/browser-pack/-/browser-pack-6.0.1.tgz"
     },
     "browser-resolve": {
       "version": "1.11.2",
-      "from": "browser-resolve@>=1.11.0 <2.0.0"
+      "from": "browser-resolve@>=1.11.0 <2.0.0",
+      "resolved": "https://registry.npmjs.org/browser-resolve/-/browser-resolve-1.11.2.tgz"
     },
     "browser-unpack": {
       "version": "1.1.1",
       "from": "browser-unpack@>=1.1.1 <2.0.0",
+      "resolved": "https://registry.npmjs.org/browser-unpack/-/browser-unpack-1.1.1.tgz",
       "dependencies": {
         "acorn": {
           "version": "2.7.0",
-          "from": "acorn@>=2.1.0 <3.0.0"
+          "from": "acorn@>=2.1.0 <3.0.0",
+          "resolved": "https://registry.npmjs.org/acorn/-/acorn-2.7.0.tgz"
         },
         "browser-pack": {
           "version": "5.0.1",
-          "from": "browser-pack@>=5.0.1 <6.0.0"
+          "from": "browser-pack@>=5.0.1 <6.0.0",
+          "resolved": "https://registry.npmjs.org/browser-pack/-/browser-pack-5.0.1.tgz"
         },
         "combine-source-map": {
           "version": "0.6.1",
-          "from": "combine-source-map@>=0.6.1 <0.7.0"
+          "from": "combine-source-map@>=0.6.1 <0.7.0",
+          "resolved": "https://registry.npmjs.org/combine-source-map/-/combine-source-map-0.6.1.tgz"
         },
         "concat-stream": {
           "version": "1.5.2",
           "from": "concat-stream@>=1.5.0 <2.0.0",
+          "resolved": "https://registry.npmjs.org/concat-stream/-/concat-stream-1.5.2.tgz",
           "dependencies": {
             "readable-stream": {
               "version": "2.0.6",
-              "from": "readable-stream@>=2.0.0 <2.1.0"
+              "from": "readable-stream@>=2.0.0 <2.1.0",
+              "resolved": "https://registry.npmjs.org/readable-stream/-/readable-stream-2.0.6.tgz"
             }
           }
         },
         "convert-source-map": {
           "version": "1.1.3",
-          "from": "convert-source-map@>=1.1.0 <1.2.0"
+          "from": "convert-source-map@>=1.1.0 <1.2.0",
+          "resolved": "https://registry.npmjs.org/convert-source-map/-/convert-source-map-1.1.3.tgz"
         },
         "inline-source-map": {
           "version": "0.5.0",
-          "from": "inline-source-map@>=0.5.0 <0.6.0"
+          "from": "inline-source-map@>=0.5.0 <0.6.0",
+          "resolved": "https://registry.npmjs.org/inline-source-map/-/inline-source-map-0.5.0.tgz"
         },
         "isarray": {
           "version": "1.0.0",
-          "from": "isarray@>=1.0.0 <1.1.0"
+          "from": "isarray@>=1.0.0 <1.1.0",
+          "resolved": "https://registry.npmjs.org/isarray/-/isarray-1.0.0.tgz"
         },
         "through2": {
           "version": "1.1.1",
-          "from": "through2@>=1.0.0 <2.0.0"
+          "from": "through2@>=1.0.0 <2.0.0",
+          "resolved": "https://registry.npmjs.org/through2/-/through2-1.1.1.tgz"
         }
       }
     },
     "browserify": {
       "version": "12.0.2",
       "from": "browserify@>=12.0.1 <13.0.0",
+      "resolved": "https://registry.npmjs.org/browserify/-/browserify-12.0.2.tgz",
       "dependencies": {
         "concat-stream": {
           "version": "1.5.2",
           "from": "concat-stream@>=1.5.1 <1.6.0",
+          "resolved": "https://registry.npmjs.org/concat-stream/-/concat-stream-1.5.2.tgz",
           "dependencies": {
             "isarray": {
               "version": "1.0.0",
-              "from": "isarray@>=1.0.0 <1.1.0"
+              "from": "isarray@>=1.0.0 <1.1.0",
+              "resolved": "https://registry.npmjs.org/isarray/-/isarray-1.0.0.tgz"
             },
             "readable-stream": {
               "version": "2.0.6",
-              "from": "readable-stream@>=2.0.0 <2.1.0"
+              "from": "readable-stream@>=2.0.0 <2.1.0",
+              "resolved": "https://registry.npmjs.org/readable-stream/-/readable-stream-2.0.6.tgz"
             }
           }
         },
         "duplexer2": {
           "version": "0.1.4",
-          "from": "duplexer2@>=0.1.2 <0.2.0"
+          "from": "duplexer2@>=0.1.2 <0.2.0",
+          "resolved": "https://registry.npmjs.org/duplexer2/-/duplexer2-0.1.4.tgz"
         },
         "readable-stream": {
           "version": "2.1.5",
           "from": "readable-stream@>=2.0.2 <3.0.0",
+          "resolved": "https://registry.npmjs.org/readable-stream/-/readable-stream-2.1.5.tgz",
           "dependencies": {
             "isarray": {
               "version": "1.0.0",
-              "from": "isarray@>=1.0.0 <1.1.0"
+              "from": "isarray@>=1.0.0 <1.1.0",
+              "resolved": "https://registry.npmjs.org/isarray/-/isarray-1.0.0.tgz"
             }
           }
         }
@@ -840,2965 +1023,3669 @@
     },
     "browserify-aes": {
       "version": "1.0.6",
-      "from": "browserify-aes@>=1.0.4 <2.0.0"
+      "from": "browserify-aes@>=1.0.4 <2.0.0",
+      "resolved": "https://registry.npmjs.org/browserify-aes/-/browserify-aes-1.0.6.tgz"
     },
     "browserify-cipher": {
       "version": "1.0.0",
-      "from": "browserify-cipher@>=1.0.0 <2.0.0"
+      "from": "browserify-cipher@>=1.0.0 <2.0.0",
+      "resolved": "https://registry.npmjs.org/browserify-cipher/-/browserify-cipher-1.0.0.tgz"
     },
     "browserify-des": {
       "version": "1.0.0",
-      "from": "browserify-des@>=1.0.0 <2.0.0"
+      "from": "browserify-des@>=1.0.0 <2.0.0",
+      "resolved": "https://registry.npmjs.org/browserify-des/-/browserify-des-1.0.0.tgz"
     },
     "browserify-rsa": {
       "version": "4.0.1",
       "from": "browserify-rsa@>=4.0.0 <5.0.0",
+      "resolved": "https://registry.npmjs.org/browserify-rsa/-/browserify-rsa-4.0.1.tgz",
       "dependencies": {
         "bn.js": {
           "version": "4.11.6",
-          "from": "bn.js@>=4.1.0 <5.0.0"
+          "from": "bn.js@>=4.1.0 <5.0.0",
+          "resolved": "https://registry.npmjs.org/bn.js/-/bn.js-4.11.6.tgz"
         }
       }
     },
     "browserify-sign": {
       "version": "4.0.0",
       "from": "browserify-sign@>=4.0.0 <5.0.0",
+      "resolved": "https://registry.npmjs.org/browserify-sign/-/browserify-sign-4.0.0.tgz",
       "dependencies": {
         "bn.js": {
           "version": "4.11.6",
-          "from": "bn.js@>=4.1.1 <5.0.0"
+          "from": "bn.js@>=4.1.1 <5.0.0",
+          "resolved": "https://registry.npmjs.org/bn.js/-/bn.js-4.11.6.tgz"
         }
       }
     },
     "browserify-transform-tools": {
       "version": "1.6.0",
-      "from": "browserify-transform-tools@>=1.4.2 <2.0.0"
+      "from": "browserify-transform-tools@>=1.4.2 <2.0.0",
+      "resolved": "https://registry.npmjs.org/browserify-transform-tools/-/browserify-transform-tools-1.6.0.tgz"
     },
     "browserify-zlib": {
       "version": "0.1.4",
-      "from": "browserify-zlib@>=0.1.2 <0.2.0"
+      "from": "browserify-zlib@>=0.1.2 <0.2.0",
+      "resolved": "https://registry.npmjs.org/browserify-zlib/-/browserify-zlib-0.1.4.tgz"
     },
     "buffer": {
       "version": "3.6.0",
       "from": "buffer@>=3.4.3 <4.0.0",
+      "resolved": "https://registry.npmjs.org/buffer/-/buffer-3.6.0.tgz",
       "dependencies": {
         "isarray": {
           "version": "1.0.0",
-          "from": "isarray@>=1.0.0 <2.0.0"
+          "from": "isarray@>=1.0.0 <2.0.0",
+          "resolved": "https://registry.npmjs.org/isarray/-/isarray-1.0.0.tgz"
         }
       }
     },
     "buffer-equal": {
       "version": "0.0.1",
-      "from": "buffer-equal@0.0.1"
+      "from": "buffer-equal@0.0.1",
+      "resolved": "https://registry.npmjs.org/buffer-equal/-/buffer-equal-0.0.1.tgz"
     },
     "buffer-equal-constant-time": {
       "version": "1.0.1",
-      "from": "buffer-equal-constant-time@>=1.0.1 <2.0.0"
+      "from": "buffer-equal-constant-time@>=1.0.1 <2.0.0",
+      "resolved": "https://registry.npmjs.org/buffer-equal-constant-time/-/buffer-equal-constant-time-1.0.1.tgz"
     },
     "buffer-shims": {
       "version": "1.0.0",
-      "from": "buffer-shims@>=1.0.0 <2.0.0"
+      "from": "buffer-shims@>=1.0.0 <2.0.0",
+      "resolved": "https://registry.npmjs.org/buffer-shims/-/buffer-shims-1.0.0.tgz"
     },
     "buffer-xor": {
       "version": "1.0.3",
-      "from": "buffer-xor@>=1.0.2 <2.0.0"
+      "from": "buffer-xor@>=1.0.2 <2.0.0",
+      "resolved": "https://registry.npmjs.org/buffer-xor/-/buffer-xor-1.0.3.tgz"
     },
     "bufferstreams": {
       "version": "1.1.1",
       "from": "bufferstreams@>=1.1.0 <2.0.0",
+      "resolved": "https://registry.npmjs.org/bufferstreams/-/bufferstreams-1.1.1.tgz",
       "dependencies": {
         "isarray": {
           "version": "1.0.0",
-          "from": "isarray@>=1.0.0 <1.1.0"
+          "from": "isarray@>=1.0.0 <1.1.0",
+          "resolved": "https://registry.npmjs.org/isarray/-/isarray-1.0.0.tgz"
         },
         "readable-stream": {
           "version": "2.1.5",
-          "from": "readable-stream@>=2.0.2 <3.0.0"
+          "from": "readable-stream@>=2.0.2 <3.0.0",
+          "resolved": "https://registry.npmjs.org/readable-stream/-/readable-stream-2.1.5.tgz"
         }
       }
     },
     "builtin-modules": {
       "version": "1.1.1",
-      "from": "builtin-modules@>=1.0.0 <2.0.0"
+      "from": "builtin-modules@>=1.0.0 <2.0.0",
+      "resolved": "https://registry.npmjs.org/builtin-modules/-/builtin-modules-1.1.1.tgz"
     },
     "builtin-status-codes": {
       "version": "2.0.0",
-      "from": "builtin-status-codes@>=2.0.0 <3.0.0"
+      "from": "builtin-status-codes@>=2.0.0 <3.0.0",
+      "resolved": "https://registry.npmjs.org/builtin-status-codes/-/builtin-status-codes-2.0.0.tgz"
     },
     "caller-path": {
       "version": "0.1.0",
-      "from": "caller-path@>=0.1.0 <0.2.0"
+      "from": "caller-path@>=0.1.0 <0.2.0",
+      "resolved": "https://registry.npmjs.org/caller-path/-/caller-path-0.1.0.tgz"
     },
     "callsite": {
       "version": "1.0.0",
-      "from": "callsite@>=1.0.0 <1.1.0"
+      "from": "callsite@>=1.0.0 <1.1.0",
+      "resolved": "https://registry.npmjs.org/callsite/-/callsite-1.0.0.tgz"
     },
     "callsites": {
       "version": "0.2.0",
-      "from": "callsites@>=0.2.0 <0.3.0"
+      "from": "callsites@>=0.2.0 <0.3.0",
+      "resolved": "https://registry.npmjs.org/callsites/-/callsites-0.2.0.tgz"
     },
     "camelcase": {
       "version": "1.2.1",
-      "from": "camelcase@>=1.0.1 <2.0.0"
+      "from": "camelcase@>=1.0.1 <2.0.0",
+      "resolved": "https://registry.npmjs.org/camelcase/-/camelcase-1.2.1.tgz"
     },
     "camelcase-keys": {
       "version": "1.0.0",
-      "from": "camelcase-keys@>=1.0.0 <2.0.0"
+      "from": "camelcase-keys@>=1.0.0 <2.0.0",
+      "resolved": "https://registry.npmjs.org/camelcase-keys/-/camelcase-keys-1.0.0.tgz"
     },
     "cardinal": {
       "version": "1.0.0",
-      "from": "cardinal@>=1.0.0 <2.0.0"
+      "from": "cardinal@>=1.0.0 <2.0.0",
+      "resolved": "https://registry.npmjs.org/cardinal/-/cardinal-1.0.0.tgz"
     },
     "caseless": {
       "version": "0.11.0",
-      "from": "caseless@>=0.11.0 <0.12.0"
+      "from": "caseless@>=0.11.0 <0.12.0",
+      "resolved": "https://registry.npmjs.org/caseless/-/caseless-0.11.0.tgz"
     },
     "center-align": {
       "version": "0.1.3",
-      "from": "center-align@>=0.1.1 <0.2.0"
+      "from": "center-align@>=0.1.1 <0.2.0",
+      "resolved": "https://registry.npmjs.org/center-align/-/center-align-0.1.3.tgz"
     },
     "chai": {
       "version": "3.5.0",
-      "from": "chai@3.5.0"
+      "from": "chai@3.5.0",
+      "resolved": "https://registry.npmjs.org/chai/-/chai-3.5.0.tgz"
     },
     "chalk": {
       "version": "1.1.3",
-      "from": "chalk@>=1.1.0 <2.0.0"
+      "from": "chalk@>=1.1.0 <2.0.0",
+      "resolved": "https://registry.npmjs.org/chalk/-/chalk-1.1.3.tgz"
     },
     "cheerio": {
       "version": "0.20.0",
       "from": "cheerio@>=0.20.0 <0.21.0",
+      "resolved": "https://registry.npmjs.org/cheerio/-/cheerio-0.20.0.tgz",
       "dependencies": {
         "entities": {
           "version": "1.1.1",
-          "from": "entities@>=1.1.1 <1.2.0"
+          "from": "entities@>=1.1.1 <1.2.0",
+          "resolved": "https://registry.npmjs.org/entities/-/entities-1.1.1.tgz"
         }
       }
     },
     "chokidar": {
       "version": "1.6.0",
-      "from": "chokidar@>=1.0.0 <2.0.0"
+      "from": "chokidar@>=1.0.0 <2.0.0",
+      "resolved": "https://registry.npmjs.org/chokidar/-/chokidar-1.6.0.tgz"
     },
     "cipher-base": {
       "version": "1.0.3",
-      "from": "cipher-base@>=1.0.0 <2.0.0"
+      "from": "cipher-base@>=1.0.0 <2.0.0",
+      "resolved": "https://registry.npmjs.org/cipher-base/-/cipher-base-1.0.3.tgz"
     },
     "circular-json": {
       "version": "0.3.1",
-      "from": "circular-json@>=0.3.0 <0.4.0"
+      "from": "circular-json@>=0.3.0 <0.4.0",
+      "resolved": "https://registry.npmjs.org/circular-json/-/circular-json-0.3.1.tgz"
     },
     "cjson": {
       "version": "0.4.0",
-      "from": "cjson@>=0.4.0 <0.5.0"
+      "from": "cjson@>=0.4.0 <0.5.0",
+      "resolved": "https://registry.npmjs.org/cjson/-/cjson-0.4.0.tgz"
     },
     "classnames": {
       "version": "2.2.5",
-      "from": "classnames@>=2.2.3 <3.0.0"
+      "from": "classnames@>=2.2.3 <3.0.0",
+      "resolved": "https://registry.npmjs.org/classnames/-/classnames-2.2.5.tgz"
     },
     "clean-css": {
       "version": "2.2.23",
       "from": "clean-css@>=2.2.0 <2.3.0",
+      "resolved": "https://registry.npmjs.org/clean-css/-/clean-css-2.2.23.tgz",
       "dependencies": {
         "commander": {
           "version": "2.2.0",
-          "from": "commander@>=2.2.0 <2.3.0"
+          "from": "commander@>=2.2.0 <2.3.0",
+          "resolved": "https://registry.npmjs.org/commander/-/commander-2.2.0.tgz"
         }
       }
     },
     "cli": {
       "version": "1.0.0",
       "from": "cli@>=1.0.0 <1.1.0",
+      "resolved": "https://registry.npmjs.org/cli/-/cli-1.0.0.tgz",
       "dependencies": {
         "glob": {
           "version": "7.0.6",
-          "from": "glob@>=7.0.5 <8.0.0"
+          "from": "glob@>=7.0.5 <8.0.0",
+          "resolved": "https://registry.npmjs.org/glob/-/glob-7.0.6.tgz"
         }
       }
     },
     "cli-cursor": {
       "version": "1.0.2",
-      "from": "cli-cursor@>=1.0.1 <2.0.0"
+      "from": "cli-cursor@>=1.0.1 <2.0.0",
+      "resolved": "https://registry.npmjs.org/cli-cursor/-/cli-cursor-1.0.2.tgz"
     },
     "cli-table": {
       "version": "0.3.1",
-      "from": "cli-table@>=0.3.1 <0.4.0"
+      "from": "cli-table@>=0.3.1 <0.4.0",
+      "resolved": "https://registry.npmjs.org/cli-table/-/cli-table-0.3.1.tgz"
     },
     "cli-usage": {
       "version": "0.1.4",
-      "from": "cli-usage@>=0.1.1 <0.2.0"
+      "from": "cli-usage@>=0.1.1 <0.2.0",
+      "resolved": "https://registry.npmjs.org/cli-usage/-/cli-usage-0.1.4.tgz"
     },
     "cli-width": {
       "version": "2.1.0",
-      "from": "cli-width@>=2.0.0 <3.0.0"
+      "from": "cli-width@>=2.0.0 <3.0.0",
+      "resolved": "https://registry.npmjs.org/cli-width/-/cli-width-2.1.0.tgz"
     },
     "cliui": {
       "version": "2.1.0",
       "from": "cliui@>=2.1.0 <3.0.0",
+      "resolved": "https://registry.npmjs.org/cliui/-/cliui-2.1.0.tgz",
       "dependencies": {
         "wordwrap": {
           "version": "0.0.2",
-          "from": "wordwrap@0.0.2"
+          "from": "wordwrap@0.0.2",
+          "resolved": "https://registry.npmjs.org/wordwrap/-/wordwrap-0.0.2.tgz"
         }
       }
     },
     "clone": {
       "version": "1.0.2",
-      "from": "clone@>=1.0.0 <2.0.0"
+      "from": "clone@>=1.0.0 <2.0.0",
+      "resolved": "https://registry.npmjs.org/clone/-/clone-1.0.2.tgz"
     },
     "clone-stats": {
       "version": "0.0.1",
-      "from": "clone-stats@>=0.0.1 <0.0.2"
+      "from": "clone-stats@>=0.0.1 <0.0.2",
+      "resolved": "https://registry.npmjs.org/clone-stats/-/clone-stats-0.0.1.tgz"
     },
     "code-point-at": {
       "version": "1.0.0",
-      "from": "code-point-at@>=1.0.0 <2.0.0"
+      "from": "code-point-at@>=1.0.0 <2.0.0",
+      "resolved": "https://registry.npmjs.org/code-point-at/-/code-point-at-1.0.0.tgz"
     },
     "colors": {
       "version": "1.0.3",
-      "from": "colors@1.0.3"
+      "from": "colors@1.0.3",
+      "resolved": "https://registry.npmjs.org/colors/-/colors-1.0.3.tgz"
     },
     "combine-source-map": {
       "version": "0.7.2",
       "from": "combine-source-map@>=0.7.1 <0.8.0",
+      "resolved": "https://registry.npmjs.org/combine-source-map/-/combine-source-map-0.7.2.tgz",
       "dependencies": {
         "convert-source-map": {
           "version": "1.1.3",
-          "from": "convert-source-map@>=1.1.0 <1.2.0"
+          "from": "convert-source-map@>=1.1.0 <1.2.0",
+          "resolved": "https://registry.npmjs.org/convert-source-map/-/convert-source-map-1.1.3.tgz"
         },
         "source-map": {
           "version": "0.5.6",
-          "from": "source-map@>=0.5.3 <0.6.0"
+          "from": "source-map@>=0.5.3 <0.6.0",
+          "resolved": "https://registry.npmjs.org/source-map/-/source-map-0.5.6.tgz"
         }
       }
     },
     "combined-stream": {
       "version": "0.0.7",
-      "from": "combined-stream@>=0.0.4 <0.1.0"
+      "from": "combined-stream@>=0.0.4 <0.1.0",
+      "resolved": "https://registry.npmjs.org/combined-stream/-/combined-stream-0.0.7.tgz"
     },
     "commander": {
       "version": "2.9.0",
-      "from": "commander@>=2.5.0 <3.0.0"
+      "from": "commander@>=2.5.0 <3.0.0",
+      "resolved": "https://registry.npmjs.org/commander/-/commander-2.9.0.tgz"
     },
     "commoner": {
       "version": "0.10.4",
-      "from": "commoner@>=0.10.1 <0.11.0"
+      "from": "commoner@>=0.10.1 <0.11.0",
+      "resolved": "https://registry.npmjs.org/commoner/-/commoner-0.10.4.tgz"
     },
     "concat-map": {
       "version": "0.0.1",
-      "from": "concat-map@0.0.1"
+      "from": "concat-map@0.0.1",
+      "resolved": "https://registry.npmjs.org/concat-map/-/concat-map-0.0.1.tgz"
     },
     "concat-stream": {
       "version": "1.4.10",
-      "from": "concat-stream@>=1.4.7 <1.5.0"
+      "from": "concat-stream@>=1.4.7 <1.5.0",
+      "resolved": "https://registry.npmjs.org/concat-stream/-/concat-stream-1.4.10.tgz"
     },
     "console-browserify": {
       "version": "1.1.0",
-      "from": "console-browserify@>=1.1.0 <2.0.0"
+      "from": "console-browserify@>=1.1.0 <2.0.0",
+      "resolved": "https://registry.npmjs.org/console-browserify/-/console-browserify-1.1.0.tgz"
     },
     "constants-browserify": {
       "version": "1.0.0",
-      "from": "constants-browserify@>=1.0.0 <1.1.0"
+      "from": "constants-browserify@>=1.0.0 <1.1.0",
+      "resolved": "https://registry.npmjs.org/constants-browserify/-/constants-browserify-1.0.0.tgz"
     },
     "content-disposition": {
       "version": "0.5.1",
-      "from": "content-disposition@0.5.1"
+      "from": "content-disposition@0.5.1",
+      "resolved": "https://registry.npmjs.org/content-disposition/-/content-disposition-0.5.1.tgz"
     },
     "content-type": {
       "version": "1.0.2",
-      "from": "content-type@>=1.0.2 <1.1.0"
+      "from": "content-type@>=1.0.2 <1.1.0",
+      "resolved": "https://registry.npmjs.org/content-type/-/content-type-1.0.2.tgz"
     },
     "convert-source-map": {
       "version": "1.3.0",
-      "from": "convert-source-map@>=1.1.0 <2.0.0"
+      "from": "convert-source-map@>=1.1.0 <2.0.0",
+      "resolved": "https://registry.npmjs.org/convert-source-map/-/convert-source-map-1.3.0.tgz"
     },
     "cookie": {
       "version": "0.3.1",
-      "from": "cookie@0.3.1"
+      "from": "cookie@0.3.1",
+      "resolved": "https://registry.npmjs.org/cookie/-/cookie-0.3.1.tgz"
     },
     "cookie-signature": {
       "version": "1.0.6",
-      "from": "cookie-signature@1.0.6"
+      "from": "cookie-signature@1.0.6",
+      "resolved": "https://registry.npmjs.org/cookie-signature/-/cookie-signature-1.0.6.tgz"
     },
     "core-js": {
       "version": "1.2.7",
-      "from": "core-js@>=1.0.0 <2.0.0"
+      "from": "core-js@>=1.0.0 <2.0.0",
+      "resolved": "https://registry.npmjs.org/core-js/-/core-js-1.2.7.tgz"
     },
     "core-util-is": {
       "version": "1.0.2",
-      "from": "core-util-is@>=1.0.0 <1.1.0"
+      "from": "core-util-is@>=1.0.0 <1.1.0",
+      "resolved": "https://registry.npmjs.org/core-util-is/-/core-util-is-1.0.2.tgz"
     },
     "create-ecdh": {
       "version": "4.0.0",
       "from": "create-ecdh@>=4.0.0 <5.0.0",
+      "resolved": "https://registry.npmjs.org/create-ecdh/-/create-ecdh-4.0.0.tgz",
       "dependencies": {
         "bn.js": {
           "version": "4.11.6",
-          "from": "bn.js@>=4.1.0 <5.0.0"
+          "from": "bn.js@>=4.1.0 <5.0.0",
+          "resolved": "https://registry.npmjs.org/bn.js/-/bn.js-4.11.6.tgz"
         }
       }
     },
     "create-hash": {
       "version": "1.1.2",
-      "from": "create-hash@>=1.1.0 <2.0.0"
+      "from": "create-hash@>=1.1.0 <2.0.0",
+      "resolved": "https://registry.npmjs.org/create-hash/-/create-hash-1.1.2.tgz"
     },
     "create-hmac": {
       "version": "1.1.4",
-      "from": "create-hmac@>=1.1.0 <2.0.0"
+      "from": "create-hmac@>=1.1.0 <2.0.0",
+      "resolved": "https://registry.npmjs.org/create-hmac/-/create-hmac-1.1.4.tgz"
     },
     "cryptiles": {
       "version": "0.2.2",
-      "from": "cryptiles@>=0.2.0 <0.3.0"
+      "from": "cryptiles@>=0.2.0 <0.3.0",
+      "resolved": "https://registry.npmjs.org/cryptiles/-/cryptiles-0.2.2.tgz"
     },
     "crypto-browserify": {
       "version": "3.11.0",
-      "from": "crypto-browserify@>=3.0.0 <4.0.0"
+      "from": "crypto-browserify@>=3.0.0 <4.0.0",
+      "resolved": "https://registry.npmjs.org/crypto-browserify/-/crypto-browserify-3.11.0.tgz"
     },
     "css": {
       "version": "1.0.8",
-      "from": "css@>=1.0.8 <1.1.0"
+      "from": "css@>=1.0.8 <1.1.0",
+      "resolved": "https://registry.npmjs.org/css/-/css-1.0.8.tgz"
     },
     "css-parse": {
       "version": "1.0.4",
-      "from": "css-parse@1.0.4"
+      "from": "css-parse@1.0.4",
+      "resolved": "https://registry.npmjs.org/css-parse/-/css-parse-1.0.4.tgz"
     },
     "css-select": {
       "version": "1.2.0",
-      "from": "css-select@>=1.2.0 <1.3.0"
+      "from": "css-select@>=1.2.0 <1.3.0",
+      "resolved": "https://registry.npmjs.org/css-select/-/css-select-1.2.0.tgz"
     },
     "css-stringify": {
       "version": "1.0.5",
-      "from": "css-stringify@1.0.5"
+      "from": "css-stringify@1.0.5",
+      "resolved": "https://registry.npmjs.org/css-stringify/-/css-stringify-1.0.5.tgz"
     },
     "css-what": {
       "version": "2.1.0",
-      "from": "css-what@>=2.1.0 <2.2.0"
+      "from": "css-what@>=2.1.0 <2.2.0",
+      "resolved": "https://registry.npmjs.org/css-what/-/css-what-2.1.0.tgz"
     },
     "cssom": {
       "version": "0.3.1",
-      "from": "cssom@>=0.3.0 <0.4.0"
+      "from": "cssom@>=0.3.0 <0.4.0",
+      "resolved": "https://registry.npmjs.org/cssom/-/cssom-0.3.1.tgz"
     },
     "cssstyle": {
       "version": "0.2.37",
-      "from": "cssstyle@>=0.2.29 <0.3.0"
+      "from": "cssstyle@>=0.2.29 <0.3.0",
+      "resolved": "https://registry.npmjs.org/cssstyle/-/cssstyle-0.2.37.tgz"
     },
     "ctype": {
       "version": "0.5.3",
-      "from": "ctype@0.5.3"
+      "from": "ctype@0.5.3",
+      "resolved": "https://registry.npmjs.org/ctype/-/ctype-0.5.3.tgz"
     },
     "currently-unhandled": {
       "version": "0.4.1",
-      "from": "currently-unhandled@>=0.4.1 <0.5.0"
+      "from": "currently-unhandled@>=0.4.1 <0.5.0",
+      "resolved": "https://registry.npmjs.org/currently-unhandled/-/currently-unhandled-0.4.1.tgz"
     },
     "d": {
       "version": "0.1.1",
-      "from": "d@>=0.1.1 <0.2.0"
+      "from": "d@>=0.1.1 <0.2.0",
+      "resolved": "https://registry.npmjs.org/d/-/d-0.1.1.tgz"
     },
     "dashdash": {
       "version": "1.14.0",
       "from": "dashdash@>=1.12.0 <2.0.0",
+      "resolved": "https://registry.npmjs.org/dashdash/-/dashdash-1.14.0.tgz",
       "dependencies": {
         "assert-plus": {
           "version": "1.0.0",
-          "from": "assert-plus@>=1.0.0 <2.0.0"
+          "from": "assert-plus@>=1.0.0 <2.0.0",
+          "resolved": "https://registry.npmjs.org/assert-plus/-/assert-plus-1.0.0.tgz"
         }
       }
     },
     "date-now": {
       "version": "0.1.4",
-      "from": "date-now@>=0.1.4 <0.2.0"
+      "from": "date-now@>=0.1.4 <0.2.0",
+      "resolved": "https://registry.npmjs.org/date-now/-/date-now-0.1.4.tgz"
     },
     "dateformat": {
       "version": "1.0.12",
       "from": "dateformat@>=1.0.11 <2.0.0",
+      "resolved": "https://registry.npmjs.org/dateformat/-/dateformat-1.0.12.tgz",
       "dependencies": {
         "camelcase": {
           "version": "2.1.1",
-          "from": "camelcase@>=2.0.0 <3.0.0"
+          "from": "camelcase@>=2.0.0 <3.0.0",
+          "resolved": "https://registry.npmjs.org/camelcase/-/camelcase-2.1.1.tgz"
         },
         "camelcase-keys": {
           "version": "2.1.0",
-          "from": "camelcase-keys@>=2.0.0 <3.0.0"
+          "from": "camelcase-keys@>=2.0.0 <3.0.0",
+          "resolved": "https://registry.npmjs.org/camelcase-keys/-/camelcase-keys-2.1.0.tgz"
         },
         "meow": {
           "version": "3.7.0",
-          "from": "meow@>=3.3.0 <4.0.0"
+          "from": "meow@>=3.3.0 <4.0.0",
+          "resolved": "https://registry.npmjs.org/meow/-/meow-3.7.0.tgz"
         },
         "object-assign": {
           "version": "4.1.0",
-          "from": "object-assign@>=4.0.1 <5.0.0"
+          "from": "object-assign@>=4.0.1 <5.0.0",
+          "resolved": "https://registry.npmjs.org/object-assign/-/object-assign-4.1.0.tgz"
         }
       }
     },
     "debug": {
       "version": "2.2.0",
-      "from": "debug@>=2.2.0 <3.0.0"
+      "from": "debug@>=2.2.0 <3.0.0",
+      "resolved": "https://registry.npmjs.org/debug/-/debug-2.2.0.tgz"
     },
     "decamelize": {
       "version": "1.2.0",
-      "from": "decamelize@>=1.1.2 <2.0.0"
+      "from": "decamelize@>=1.1.2 <2.0.0",
+      "resolved": "https://registry.npmjs.org/decamelize/-/decamelize-1.2.0.tgz"
     },
     "deep-eql": {
       "version": "0.1.3",
       "from": "deep-eql@>=0.1.3 <0.2.0",
+      "resolved": "https://registry.npmjs.org/deep-eql/-/deep-eql-0.1.3.tgz",
       "dependencies": {
         "type-detect": {
           "version": "0.1.1",
-          "from": "type-detect@0.1.1"
+          "from": "type-detect@0.1.1",
+          "resolved": "https://registry.npmjs.org/type-detect/-/type-detect-0.1.1.tgz"
         }
       }
     },
     "deep-equal": {
       "version": "1.0.1",
-      "from": "deep-equal@>=1.0.0 <2.0.0"
+      "from": "deep-equal@>=1.0.0 <2.0.0",
+      "resolved": "https://registry.npmjs.org/deep-equal/-/deep-equal-1.0.1.tgz"
     },
     "deep-is": {
       "version": "0.1.3",
-      "from": "deep-is@>=0.1.3 <0.2.0"
+      "from": "deep-is@>=0.1.3 <0.2.0",
+      "resolved": "https://registry.npmjs.org/deep-is/-/deep-is-0.1.3.tgz"
     },
     "defaults": {
       "version": "1.0.3",
-      "from": "defaults@>=1.0.0 <2.0.0"
+      "from": "defaults@>=1.0.0 <2.0.0",
+      "resolved": "https://registry.npmjs.org/defaults/-/defaults-1.0.3.tgz"
     },
     "define-properties": {
       "version": "1.1.2",
-      "from": "define-properties@>=1.1.2 <2.0.0"
+      "from": "define-properties@>=1.1.2 <2.0.0",
+      "resolved": "https://registry.npmjs.org/define-properties/-/define-properties-1.1.2.tgz"
     },
     "defined": {
       "version": "1.0.0",
-      "from": "defined@>=1.0.0 <2.0.0"
+      "from": "defined@>=1.0.0 <2.0.0",
+      "resolved": "https://registry.npmjs.org/defined/-/defined-1.0.0.tgz"
     },
     "del": {
       "version": "2.2.2",
       "from": "del@>=2.0.2 <3.0.0",
+      "resolved": "https://registry.npmjs.org/del/-/del-2.2.2.tgz",
       "dependencies": {
         "object-assign": {
           "version": "4.1.0",
-          "from": "object-assign@>=4.0.1 <5.0.0"
+          "from": "object-assign@>=4.0.1 <5.0.0",
+          "resolved": "https://registry.npmjs.org/object-assign/-/object-assign-4.1.0.tgz"
         }
       }
     },
     "delayed-stream": {
       "version": "0.0.5",
-      "from": "delayed-stream@0.0.5"
+      "from": "delayed-stream@0.0.5",
+      "resolved": "https://registry.npmjs.org/delayed-stream/-/delayed-stream-0.0.5.tgz"
     },
     "depd": {
       "version": "1.1.0",
-      "from": "depd@>=1.1.0 <1.2.0"
+      "from": "depd@>=1.1.0 <1.2.0",
+      "resolved": "https://registry.npmjs.org/depd/-/depd-1.1.0.tgz"
     },
     "deprecated": {
       "version": "0.0.1",
-      "from": "deprecated@>=0.0.1 <0.0.2"
+      "from": "deprecated@>=0.0.1 <0.0.2",
+      "resolved": "https://registry.npmjs.org/deprecated/-/deprecated-0.0.1.tgz"
     },
     "deps-sort": {
       "version": "2.0.0",
-      "from": "deps-sort@>=2.0.0 <3.0.0"
+      "from": "deps-sort@>=2.0.0 <3.0.0",
+      "resolved": "https://registry.npmjs.org/deps-sort/-/deps-sort-2.0.0.tgz"
     },
     "des.js": {
       "version": "1.0.0",
-      "from": "des.js@>=1.0.0 <2.0.0"
+      "from": "des.js@>=1.0.0 <2.0.0",
+      "resolved": "https://registry.npmjs.org/des.js/-/des.js-1.0.0.tgz"
     },
     "destroy": {
       "version": "1.0.4",
-      "from": "destroy@>=1.0.4 <1.1.0"
+      "from": "destroy@>=1.0.4 <1.1.0",
+      "resolved": "https://registry.npmjs.org/destroy/-/destroy-1.0.4.tgz"
     },
     "detect-file": {
       "version": "0.1.0",
-      "from": "detect-file@>=0.1.0 <0.2.0"
+      "from": "detect-file@>=0.1.0 <0.2.0",
+      "resolved": "https://registry.npmjs.org/detect-file/-/detect-file-0.1.0.tgz"
     },
     "detect-indent": {
       "version": "3.0.1",
-      "from": "detect-indent@>=3.0.1 <4.0.0"
+      "from": "detect-indent@>=3.0.1 <4.0.0",
+      "resolved": "https://registry.npmjs.org/detect-indent/-/detect-indent-3.0.1.tgz"
     },
     "detective": {
       "version": "4.3.1",
-      "from": "detective@>=4.3.1 <5.0.0"
+      "from": "detective@>=4.3.1 <5.0.0",
+      "resolved": "https://registry.npmjs.org/detective/-/detective-4.3.1.tgz"
     },
     "diff": {
       "version": "1.4.0",
-      "from": "diff@1.4.0"
+      "from": "diff@1.4.0",
+      "resolved": "https://registry.npmjs.org/diff/-/diff-1.4.0.tgz"
     },
     "diffie-hellman": {
       "version": "5.0.2",
       "from": "diffie-hellman@>=5.0.0 <6.0.0",
+      "resolved": "https://registry.npmjs.org/diffie-hellman/-/diffie-hellman-5.0.2.tgz",
       "dependencies": {
         "bn.js": {
           "version": "4.11.6",
-          "from": "bn.js@>=4.1.0 <5.0.0"
+          "from": "bn.js@>=4.1.0 <5.0.0",
+          "resolved": "https://registry.npmjs.org/bn.js/-/bn.js-4.11.6.tgz"
         }
       }
     },
     "doctrine": {
       "version": "1.4.0",
       "from": "doctrine@>=1.2.1 <2.0.0",
+      "resolved": "https://registry.npmjs.org/doctrine/-/doctrine-1.4.0.tgz",
       "dependencies": {
         "isarray": {
           "version": "1.0.0",
-          "from": "isarray@>=1.0.0 <2.0.0"
+          "from": "isarray@>=1.0.0 <2.0.0",
+          "resolved": "https://registry.npmjs.org/isarray/-/isarray-1.0.0.tgz"
         }
       }
     },
     "dom-serializer": {
       "version": "0.1.0",
       "from": "dom-serializer@>=0.0.0 <1.0.0",
+      "resolved": "https://registry.npmjs.org/dom-serializer/-/dom-serializer-0.1.0.tgz",
       "dependencies": {
         "domelementtype": {
           "version": "1.1.3",
-          "from": "domelementtype@>=1.1.1 <1.2.0"
+          "from": "domelementtype@>=1.1.1 <1.2.0",
+          "resolved": "https://registry.npmjs.org/domelementtype/-/domelementtype-1.1.3.tgz"
         },
         "entities": {
           "version": "1.1.1",
-          "from": "entities@>=1.1.1 <1.2.0"
+          "from": "entities@>=1.1.1 <1.2.0",
+          "resolved": "https://registry.npmjs.org/entities/-/entities-1.1.1.tgz"
         }
       }
     },
     "domain-browser": {
       "version": "1.1.7",
-      "from": "domain-browser@>=1.1.0 <1.2.0"
+      "from": "domain-browser@>=1.1.0 <1.2.0",
+      "resolved": "https://registry.npmjs.org/domain-browser/-/domain-browser-1.1.7.tgz"
     },
     "domelementtype": {
       "version": "1.3.0",
-      "from": "domelementtype@>=1.0.0 <2.0.0"
+      "from": "domelementtype@>=1.0.0 <2.0.0",
+      "resolved": "https://registry.npmjs.org/domelementtype/-/domelementtype-1.3.0.tgz"
     },
     "domhandler": {
       "version": "2.3.0",
-      "from": "domhandler@>=2.3.0 <2.4.0"
+      "from": "domhandler@>=2.3.0 <2.4.0",
+      "resolved": "https://registry.npmjs.org/domhandler/-/domhandler-2.3.0.tgz"
     },
     "domutils": {
       "version": "1.5.1",
-      "from": "domutils@>=1.5.0 <1.6.0"
+      "from": "domutils@>=1.5.0 <1.6.0",
+      "resolved": "https://registry.npmjs.org/domutils/-/domutils-1.5.1.tgz"
     },
     "duplexer2": {
       "version": "0.0.2",
-      "from": "duplexer2@>=0.0.2 <0.1.0"
+      "from": "duplexer2@>=0.0.2 <0.1.0",
+      "resolved": "https://registry.npmjs.org/duplexer2/-/duplexer2-0.0.2.tgz"
     },
     "duplexify": {
       "version": "3.4.5",
       "from": "duplexify@>=3.4.2 <4.0.0",
+      "resolved": "https://registry.npmjs.org/duplexify/-/duplexify-3.4.5.tgz",
       "dependencies": {
         "end-of-stream": {
           "version": "1.0.0",
-          "from": "end-of-stream@1.0.0"
+          "from": "end-of-stream@1.0.0",
+          "resolved": "https://registry.npmjs.org/end-of-stream/-/end-of-stream-1.0.0.tgz"
         },
         "isarray": {
           "version": "1.0.0",
-          "from": "isarray@>=1.0.0 <1.1.0"
+          "from": "isarray@>=1.0.0 <1.1.0",
+          "resolved": "https://registry.npmjs.org/isarray/-/isarray-1.0.0.tgz"
         },
         "once": {
           "version": "1.3.3",
-          "from": "once@>=1.3.0 <1.4.0"
+          "from": "once@>=1.3.0 <1.4.0",
+          "resolved": "https://registry.npmjs.org/once/-/once-1.3.3.tgz"
         },
         "readable-stream": {
           "version": "2.1.5",
-          "from": "readable-stream@>=2.0.0 <3.0.0"
+          "from": "readable-stream@>=2.0.0 <3.0.0",
+          "resolved": "https://registry.npmjs.org/readable-stream/-/readable-stream-2.1.5.tgz"
         }
       }
     },
     "ecc-jsbn": {
       "version": "0.1.1",
-      "from": "ecc-jsbn@>=0.1.1 <0.2.0"
+      "from": "ecc-jsbn@>=0.1.1 <0.2.0",
+      "resolved": "https://registry.npmjs.org/ecc-jsbn/-/ecc-jsbn-0.1.1.tgz"
     },
     "ecdsa-sig-formatter": {
       "version": "1.0.7",
-      "from": "ecdsa-sig-formatter@>=1.0.0 <2.0.0"
+      "from": "ecdsa-sig-formatter@>=1.0.0 <2.0.0",
+      "resolved": "https://registry.npmjs.org/ecdsa-sig-formatter/-/ecdsa-sig-formatter-1.0.7.tgz"
     },
     "ee-first": {
       "version": "1.1.1",
-      "from": "ee-first@1.1.1"
+      "from": "ee-first@1.1.1",
+      "resolved": "https://registry.npmjs.org/ee-first/-/ee-first-1.1.1.tgz"
     },
     "element-class": {
       "version": "0.2.2",
-      "from": "element-class@>=0.2.0 <0.3.0"
+      "from": "element-class@>=0.2.0 <0.3.0",
+      "resolved": "https://registry.npmjs.org/element-class/-/element-class-0.2.2.tgz"
     },
     "elliptic": {
       "version": "6.3.2",
       "from": "elliptic@>=6.0.0 <7.0.0",
+      "resolved": "https://registry.npmjs.org/elliptic/-/elliptic-6.3.2.tgz",
       "dependencies": {
         "bn.js": {
           "version": "4.11.6",
-          "from": "bn.js@>=4.4.0 <5.0.0"
+          "from": "bn.js@>=4.4.0 <5.0.0",
+          "resolved": "https://registry.npmjs.org/bn.js/-/bn.js-4.11.6.tgz"
         }
       }
     },
     "emojis-list": {
       "version": "2.0.1",
-      "from": "emojis-list@>=2.0.0 <3.0.0"
+      "from": "emojis-list@>=2.0.0 <3.0.0",
+      "resolved": "https://registry.npmjs.org/emojis-list/-/emojis-list-2.0.1.tgz"
     },
     "enabled": {
       "version": "1.0.2",
-      "from": "enabled@1.0.2"
+      "from": "enabled@1.0.2",
+      "resolved": "https://registry.npmjs.org/enabled/-/enabled-1.0.2.tgz"
     },
     "encodeurl": {
       "version": "1.0.1",
-      "from": "encodeurl@>=1.0.1 <1.1.0"
+      "from": "encodeurl@>=1.0.1 <1.1.0",
+      "resolved": "https://registry.npmjs.org/encodeurl/-/encodeurl-1.0.1.tgz"
     },
     "encoding": {
       "version": "0.1.12",
-      "from": "encoding@>=0.1.11 <0.2.0"
+      "from": "encoding@>=0.1.11 <0.2.0",
+      "resolved": "https://registry.npmjs.org/encoding/-/encoding-0.1.12.tgz"
     },
     "end-of-stream": {
       "version": "0.1.5",
       "from": "end-of-stream@>=0.1.5 <0.2.0",
+      "resolved": "https://registry.npmjs.org/end-of-stream/-/end-of-stream-0.1.5.tgz",
       "dependencies": {
         "once": {
           "version": "1.3.3",
-          "from": "once@>=1.3.0 <1.4.0"
+          "from": "once@>=1.3.0 <1.4.0",
+          "resolved": "https://registry.npmjs.org/once/-/once-1.3.3.tgz"
         }
       }
     },
     "enhanced-resolve": {
       "version": "0.9.1",
       "from": "enhanced-resolve@>=0.9.0 <0.10.0",
+      "resolved": "https://registry.npmjs.org/enhanced-resolve/-/enhanced-resolve-0.9.1.tgz",
       "dependencies": {
         "memory-fs": {
           "version": "0.2.0",
-          "from": "memory-fs@>=0.2.0 <0.3.0"
+          "from": "memory-fs@>=0.2.0 <0.3.0",
+          "resolved": "https://registry.npmjs.org/memory-fs/-/memory-fs-0.2.0.tgz"
         }
       }
     },
     "entities": {
       "version": "1.0.0",
-      "from": "entities@>=1.0.0 <1.1.0"
+      "from": "entities@>=1.0.0 <1.1.0",
+      "resolved": "https://registry.npmjs.org/entities/-/entities-1.0.0.tgz"
     },
     "env-variable": {
       "version": "0.0.3",
-      "from": "env-variable@>=0.0.0 <0.1.0"
+      "from": "env-variable@>=0.0.0 <0.1.0",
+      "resolved": "https://registry.npmjs.org/env-variable/-/env-variable-0.0.3.tgz"
     },
     "envify": {
       "version": "3.4.1",
-      "from": "envify@3.4.1"
+      "from": "envify@3.4.1",
+      "resolved": "https://registry.npmjs.org/envify/-/envify-3.4.1.tgz"
     },
     "enzyme": {
       "version": "2.4.1",
-      "from": "enzyme@2.4.1"
+      "from": "enzyme@2.4.1",
+      "resolved": "https://registry.npmjs.org/enzyme/-/enzyme-2.4.1.tgz"
     },
     "errno": {
       "version": "0.1.4",
-      "from": "errno@>=0.1.3 <0.2.0"
+      "from": "errno@>=0.1.3 <0.2.0",
+      "resolved": "https://registry.npmjs.org/errno/-/errno-0.1.4.tgz"
     },
     "error-ex": {
       "version": "1.3.0",
-      "from": "error-ex@>=1.2.0 <2.0.0"
+      "from": "error-ex@>=1.2.0 <2.0.0",
+      "resolved": "https://registry.npmjs.org/error-ex/-/error-ex-1.3.0.tgz"
     },
     "error-stack-parser": {
       "version": "1.3.6",
-      "from": "error-stack-parser@>=1.3.6 <2.0.0"
+      "from": "error-stack-parser@>=1.3.6 <2.0.0",
+      "resolved": "https://registry.npmjs.org/error-stack-parser/-/error-stack-parser-1.3.6.tgz"
     },
     "es-abstract": {
       "version": "1.6.1",
-      "from": "es-abstract@>=1.5.0 <2.0.0"
+      "from": "es-abstract@>=1.5.0 <2.0.0",
+      "resolved": "https://registry.npmjs.org/es-abstract/-/es-abstract-1.6.1.tgz"
     },
     "es-to-primitive": {
       "version": "1.1.1",
-      "from": "es-to-primitive@>=1.1.1 <2.0.0"
+      "from": "es-to-primitive@>=1.1.1 <2.0.0",
+      "resolved": "https://registry.npmjs.org/es-to-primitive/-/es-to-primitive-1.1.1.tgz"
     },
     "es5-ext": {
       "version": "0.10.12",
-      "from": "es5-ext@>=0.10.11 <0.11.0"
+      "from": "es5-ext@>=0.10.11 <0.11.0",
+      "resolved": "https://registry.npmjs.org/es5-ext/-/es5-ext-0.10.12.tgz"
     },
     "es5-shim": {
       "version": "4.5.9",
-      "from": "es5-shim@>=4.5.9 <5.0.0"
+      "from": "es5-shim@>=4.5.9 <5.0.0",
+      "resolved": "https://registry.npmjs.org/es5-shim/-/es5-shim-4.5.9.tgz"
     },
     "es6-iterator": {
       "version": "2.0.0",
-      "from": "es6-iterator@>=2.0.0 <3.0.0"
+      "from": "es6-iterator@>=2.0.0 <3.0.0",
+      "resolved": "https://registry.npmjs.org/es6-iterator/-/es6-iterator-2.0.0.tgz"
     },
     "es6-map": {
       "version": "0.1.4",
-      "from": "es6-map@>=0.1.3 <0.2.0"
+      "from": "es6-map@>=0.1.3 <0.2.0",
+      "resolved": "https://registry.npmjs.org/es6-map/-/es6-map-0.1.4.tgz"
     },
     "es6-promise": {
       "version": "3.2.1",
-      "from": "es6-promise@3.2.1"
+      "from": "es6-promise@3.2.1",
+      "resolved": "https://registry.npmjs.org/es6-promise/-/es6-promise-3.2.1.tgz"
     },
     "es6-set": {
       "version": "0.1.4",
-      "from": "es6-set@>=0.1.3 <0.2.0"
+      "from": "es6-set@>=0.1.3 <0.2.0",
+      "resolved": "https://registry.npmjs.org/es6-set/-/es6-set-0.1.4.tgz"
     },
     "es6-shim": {
       "version": "0.35.1",
-      "from": "es6-shim@>=0.35.1 <0.36.0"
+      "from": "es6-shim@>=0.35.1 <0.36.0",
+      "resolved": "https://registry.npmjs.org/es6-shim/-/es6-shim-0.35.1.tgz"
     },
     "es6-symbol": {
       "version": "3.1.0",
-      "from": "es6-symbol@>=3.1.0 <3.2.0"
+      "from": "es6-symbol@>=3.1.0 <3.2.0",
+      "resolved": "https://registry.npmjs.org/es6-symbol/-/es6-symbol-3.1.0.tgz"
     },
     "es6-weak-map": {
       "version": "2.0.1",
-      "from": "es6-weak-map@>=2.0.1 <3.0.0"
+      "from": "es6-weak-map@>=2.0.1 <3.0.0",
+      "resolved": "https://registry.npmjs.org/es6-weak-map/-/es6-weak-map-2.0.1.tgz"
     },
     "escape-html": {
       "version": "1.0.3",
-      "from": "escape-html@>=1.0.3 <1.1.0"
+      "from": "escape-html@>=1.0.3 <1.1.0",
+      "resolved": "https://registry.npmjs.org/escape-html/-/escape-html-1.0.3.tgz"
     },
     "escape-string-regexp": {
       "version": "1.0.5",
-      "from": "escape-string-regexp@>=1.0.2 <2.0.0"
+      "from": "escape-string-regexp@>=1.0.2 <2.0.0",
+      "resolved": "https://registry.npmjs.org/escape-string-regexp/-/escape-string-regexp-1.0.5.tgz"
     },
     "escodegen": {
       "version": "1.3.3",
       "from": "escodegen@>=1.3.2 <1.4.0",
+      "resolved": "https://registry.npmjs.org/escodegen/-/escodegen-1.3.3.tgz",
       "dependencies": {
         "esprima": {
           "version": "1.1.1",
-          "from": "esprima@>=1.1.1 <1.2.0"
+          "from": "esprima@>=1.1.1 <1.2.0",
+          "resolved": "https://registry.npmjs.org/esprima/-/esprima-1.1.1.tgz"
         },
         "esutils": {
           "version": "1.0.0",
-          "from": "esutils@>=1.0.0 <1.1.0"
+          "from": "esutils@>=1.0.0 <1.1.0",
+          "resolved": "https://registry.npmjs.org/esutils/-/esutils-1.0.0.tgz"
         },
         "source-map": {
           "version": "0.1.43",
-          "from": "source-map@>=0.1.33 <0.2.0"
+          "from": "source-map@>=0.1.33 <0.2.0",
+          "resolved": "https://registry.npmjs.org/source-map/-/source-map-0.1.43.tgz"
         }
       }
     },
     "escope": {
       "version": "3.6.0",
       "from": "escope@>=3.6.0 <4.0.0",
+      "resolved": "https://registry.npmjs.org/escope/-/escope-3.6.0.tgz",
       "dependencies": {
         "estraverse": {
           "version": "4.2.0",
-          "from": "estraverse@>=4.1.1 <5.0.0"
+          "from": "estraverse@>=4.1.1 <5.0.0",
+          "resolved": "https://registry.npmjs.org/estraverse/-/estraverse-4.2.0.tgz"
         }
       }
     },
     "eslint": {
       "version": "2.8.0",
       "from": "eslint@2.8.0",
+      "resolved": "https://registry.npmjs.org/eslint/-/eslint-2.8.0.tgz",
       "dependencies": {
         "estraverse": {
           "version": "4.2.0",
-          "from": "estraverse@>=4.2.0 <5.0.0"
+          "from": "estraverse@>=4.2.0 <5.0.0",
+          "resolved": "https://registry.npmjs.org/estraverse/-/estraverse-4.2.0.tgz"
         },
         "glob": {
           "version": "7.0.6",
-          "from": "glob@>=7.0.3 <8.0.0"
+          "from": "glob@>=7.0.3 <8.0.0",
+          "resolved": "https://registry.npmjs.org/glob/-/glob-7.0.6.tgz"
         },
         "globals": {
           "version": "9.10.0",
-          "from": "globals@>=9.2.0 <10.0.0"
+          "from": "globals@>=9.2.0 <10.0.0",
+          "resolved": "https://registry.npmjs.org/globals/-/globals-9.10.0.tgz"
         },
         "json-stable-stringify": {
           "version": "1.0.1",
-          "from": "json-stable-stringify@>=1.0.0 <2.0.0"
+          "from": "json-stable-stringify@>=1.0.0 <2.0.0",
+          "resolved": "https://registry.npmjs.org/json-stable-stringify/-/json-stable-stringify-1.0.1.tgz"
         },
         "user-home": {
           "version": "2.0.0",
-          "from": "user-home@>=2.0.0 <3.0.0"
+          "from": "user-home@>=2.0.0 <3.0.0",
+          "resolved": "https://registry.npmjs.org/user-home/-/user-home-2.0.0.tgz"
         }
       }
     },
     "eslint-config-airbnb": {
       "version": "6.0.2",
-      "from": "eslint-config-airbnb@6.0.2"
+      "from": "eslint-config-airbnb@6.0.2",
+      "resolved": "https://registry.npmjs.org/eslint-config-airbnb/-/eslint-config-airbnb-6.0.2.tgz"
     },
     "eslint-plugin-react": {
       "version": "4.3.0",
-      "from": "eslint-plugin-react@4.3.0"
+      "from": "eslint-plugin-react@4.3.0",
+      "resolved": "https://registry.npmjs.org/eslint-plugin-react/-/eslint-plugin-react-4.3.0.tgz"
     },
     "eslint-to-editorconfig": {
       "version": "1.2.0",
       "from": "eslint-to-editorconfig@1.2.0",
+      "resolved": "https://registry.npmjs.org/eslint-to-editorconfig/-/eslint-to-editorconfig-1.2.0.tgz",
       "dependencies": {
         "acorn": {
           "version": "3.3.0",
-          "from": "acorn@>=3.3.0 <4.0.0"
+          "from": "acorn@>=3.3.0 <4.0.0",
+          "resolved": "https://registry.npmjs.org/acorn/-/acorn-3.3.0.tgz"
         },
         "acorn-jsx": {
           "version": "3.0.1",
-          "from": "acorn-jsx@>=3.0.0 <4.0.0"
+          "from": "acorn-jsx@>=3.0.0 <4.0.0",
+          "resolved": "https://registry.npmjs.org/acorn-jsx/-/acorn-jsx-3.0.1.tgz"
         },
         "eslint": {
           "version": "2.13.1",
-          "from": "eslint@>=2.9.0 <3.0.0"
+          "from": "eslint@>=2.9.0 <3.0.0",
+          "resolved": "https://registry.npmjs.org/eslint/-/eslint-2.13.1.tgz"
         },
         "espree": {
           "version": "3.1.7",
-          "from": "espree@>=3.1.6 <4.0.0"
+          "from": "espree@>=3.1.6 <4.0.0",
+          "resolved": "https://registry.npmjs.org/espree/-/espree-3.1.7.tgz"
         },
         "estraverse": {
           "version": "4.2.0",
-          "from": "estraverse@>=4.2.0 <5.0.0"
+          "from": "estraverse@>=4.2.0 <5.0.0",
+          "resolved": "https://registry.npmjs.org/estraverse/-/estraverse-4.2.0.tgz"
         },
         "glob": {
           "version": "7.0.6",
-          "from": "glob@>=7.0.3 <8.0.0"
+          "from": "glob@>=7.0.3 <8.0.0",
+          "resolved": "https://registry.npmjs.org/glob/-/glob-7.0.6.tgz"
         },
         "globals": {
           "version": "9.10.0",
-          "from": "globals@>=9.2.0 <10.0.0"
+          "from": "globals@>=9.2.0 <10.0.0",
+          "resolved": "https://registry.npmjs.org/globals/-/globals-9.10.0.tgz"
         },
         "json-stable-stringify": {
           "version": "1.0.1",
-          "from": "json-stable-stringify@>=1.0.0 <2.0.0"
+          "from": "json-stable-stringify@>=1.0.0 <2.0.0",
+          "resolved": "https://registry.npmjs.org/json-stable-stringify/-/json-stable-stringify-1.0.1.tgz"
         },
         "user-home": {
           "version": "2.0.0",
-          "from": "user-home@>=2.0.0 <3.0.0"
+          "from": "user-home@>=2.0.0 <3.0.0",
+          "resolved": "https://registry.npmjs.org/user-home/-/user-home-2.0.0.tgz"
         }
       }
     },
     "espree": {
       "version": "3.1.3",
       "from": "espree@3.1.3",
+      "resolved": "https://registry.npmjs.org/espree/-/espree-3.1.3.tgz",
       "dependencies": {
         "acorn": {
           "version": "3.3.0",
-          "from": "acorn@>=3.0.4 <4.0.0"
+          "from": "acorn@>=3.0.4 <4.0.0",
+          "resolved": "https://registry.npmjs.org/acorn/-/acorn-3.3.0.tgz"
         }
       }
     },
     "esprima-fb": {
       "version": "15001.1.0-dev-harmony-fb",
-      "from": "esprima-fb@>=15001.1.0-dev-harmony-fb <15002.0.0"
+      "from": "esprima-fb@>=15001.1.0-dev-harmony-fb <15002.0.0",
+      "resolved": "https://registry.npmjs.org/esprima-fb/-/esprima-fb-15001.1.0-dev-harmony-fb.tgz"
     },
     "esrecurse": {
       "version": "4.1.0",
       "from": "esrecurse@>=4.1.0 <5.0.0",
+      "resolved": "https://registry.npmjs.org/esrecurse/-/esrecurse-4.1.0.tgz",
       "dependencies": {
         "estraverse": {
           "version": "4.1.1",
-          "from": "estraverse@>=4.1.0 <4.2.0"
+          "from": "estraverse@>=4.1.0 <4.2.0",
+          "resolved": "https://registry.npmjs.org/estraverse/-/estraverse-4.1.1.tgz"
         },
         "object-assign": {
           "version": "4.1.0",
-          "from": "object-assign@>=4.0.1 <5.0.0"
+          "from": "object-assign@>=4.0.1 <5.0.0",
+          "resolved": "https://registry.npmjs.org/object-assign/-/object-assign-4.1.0.tgz"
         }
       }
     },
     "estraverse": {
       "version": "1.5.1",
-      "from": "estraverse@>=1.5.0 <1.6.0"
+      "from": "estraverse@>=1.5.0 <1.6.0",
+      "resolved": "https://registry.npmjs.org/estraverse/-/estraverse-1.5.1.tgz"
     },
     "esutils": {
       "version": "2.0.2",
-      "from": "esutils@>=2.0.2 <3.0.0"
+      "from": "esutils@>=2.0.2 <3.0.0",
+      "resolved": "https://registry.npmjs.org/esutils/-/esutils-2.0.2.tgz"
     },
     "etag": {
       "version": "1.7.0",
-      "from": "etag@>=1.7.0 <1.8.0"
+      "from": "etag@>=1.7.0 <1.8.0",
+      "resolved": "https://registry.npmjs.org/etag/-/etag-1.7.0.tgz"
     },
     "event-emitter": {
       "version": "0.3.4",
-      "from": "event-emitter@>=0.3.4 <0.4.0"
+      "from": "event-emitter@>=0.3.4 <0.4.0",
+      "resolved": "https://registry.npmjs.org/event-emitter/-/event-emitter-0.3.4.tgz"
     },
     "events": {
       "version": "1.1.1",
-      "from": "events@>=1.1.0 <1.2.0"
+      "from": "events@>=1.1.0 <1.2.0",
+      "resolved": "https://registry.npmjs.org/events/-/events-1.1.1.tgz"
     },
     "eventsource": {
       "version": "0.2.1",
-      "from": "eventsource@0.2.1"
+      "from": "eventsource@0.2.1",
+      "resolved": "https://registry.npmjs.org/eventsource/-/eventsource-0.2.1.tgz"
     },
     "evp_bytestokey": {
       "version": "1.0.0",
-      "from": "evp_bytestokey@>=1.0.0 <2.0.0"
+      "from": "evp_bytestokey@>=1.0.0 <2.0.0",
+      "resolved": "https://registry.npmjs.org/evp_bytestokey/-/evp_bytestokey-1.0.0.tgz"
     },
     "exenv": {
       "version": "1.2.0",
-      "from": "exenv@1.2.0"
+      "from": "exenv@1.2.0",
+      "resolved": "https://registry.npmjs.org/exenv/-/exenv-1.2.0.tgz"
     },
     "exit": {
       "version": "0.1.2",
-      "from": "exit@>=0.1.2 <0.2.0"
+      "from": "exit@>=0.1.2 <0.2.0",
+      "resolved": "https://registry.npmjs.org/exit/-/exit-0.1.2.tgz"
     },
     "exit-hook": {
       "version": "1.1.1",
-      "from": "exit-hook@>=1.0.0 <2.0.0"
+      "from": "exit-hook@>=1.0.0 <2.0.0",
+      "resolved": "https://registry.npmjs.org/exit-hook/-/exit-hook-1.1.1.tgz"
     },
     "expand-brackets": {
       "version": "0.1.5",
-      "from": "expand-brackets@>=0.1.4 <0.2.0"
+      "from": "expand-brackets@>=0.1.4 <0.2.0",
+      "resolved": "https://registry.npmjs.org/expand-brackets/-/expand-brackets-0.1.5.tgz"
     },
     "expand-range": {
       "version": "1.8.2",
-      "from": "expand-range@>=1.8.1 <2.0.0"
+      "from": "expand-range@>=1.8.1 <2.0.0",
+      "resolved": "https://registry.npmjs.org/expand-range/-/expand-range-1.8.2.tgz"
     },
     "expand-tilde": {
       "version": "1.2.2",
-      "from": "expand-tilde@>=1.2.2 <2.0.0"
+      "from": "expand-tilde@>=1.2.2 <2.0.0",
+      "resolved": "https://registry.npmjs.org/expand-tilde/-/expand-tilde-1.2.2.tgz"
     },
     "express": {
       "version": "4.14.0",
       "from": "express@>=4.13.3 <5.0.0",
+      "resolved": "https://registry.npmjs.org/express/-/express-4.14.0.tgz",
       "dependencies": {
         "qs": {
           "version": "6.2.0",
-          "from": "qs@6.2.0"
+          "from": "qs@6.2.0",
+          "resolved": "https://registry.npmjs.org/qs/-/qs-6.2.0.tgz"
         }
       }
     },
     "extend": {
       "version": "3.0.0",
-      "from": "extend@>=3.0.0 <4.0.0"
+      "from": "extend@>=3.0.0 <4.0.0",
+      "resolved": "https://registry.npmjs.org/extend/-/extend-3.0.0.tgz"
     },
     "extglob": {
       "version": "0.3.2",
-      "from": "extglob@>=0.3.1 <0.4.0"
+      "from": "extglob@>=0.3.1 <0.4.0",
+      "resolved": "https://registry.npmjs.org/extglob/-/extglob-0.3.2.tgz"
     },
     "extsprintf": {
       "version": "1.0.2",
-      "from": "extsprintf@1.0.2"
+      "from": "extsprintf@1.0.2",
+      "resolved": "https://registry.npmjs.org/extsprintf/-/extsprintf-1.0.2.tgz"
     },
     "falafel": {
       "version": "1.2.0",
-      "from": "falafel@>=1.0.0 <2.0.0"
+      "from": "falafel@>=1.0.0 <2.0.0",
+      "resolved": "https://registry.npmjs.org/falafel/-/falafel-1.2.0.tgz"
     },
     "fancy-log": {
       "version": "1.2.0",
-      "from": "fancy-log@>=1.1.0 <2.0.0"
+      "from": "fancy-log@>=1.1.0 <2.0.0",
+      "resolved": "https://registry.npmjs.org/fancy-log/-/fancy-log-1.2.0.tgz"
     },
     "fast-levenshtein": {
       "version": "1.1.4",
-      "from": "fast-levenshtein@>=1.1.0 <2.0.0"
+      "from": "fast-levenshtein@>=1.1.0 <2.0.0",
+      "resolved": "https://registry.npmjs.org/fast-levenshtein/-/fast-levenshtein-1.1.4.tgz"
     },
     "fbjs": {
       "version": "0.8.4",
       "from": "fbjs@>=0.8.0 <0.9.0",
+      "resolved": "https://registry.npmjs.org/fbjs/-/fbjs-0.8.4.tgz",
       "dependencies": {
         "object-assign": {
           "version": "4.1.0",
-          "from": "object-assign@>=4.1.0 <5.0.0"
+          "from": "object-assign@>=4.1.0 <5.0.0",
+          "resolved": "https://registry.npmjs.org/object-assign/-/object-assign-4.1.0.tgz"
         }
       }
     },
     "figures": {
       "version": "1.7.0",
       "from": "figures@>=1.3.5 <2.0.0",
+      "resolved": "https://registry.npmjs.org/figures/-/figures-1.7.0.tgz",
       "dependencies": {
         "object-assign": {
           "version": "4.1.0",
-          "from": "object-assign@>=4.1.0 <5.0.0"
+          "from": "object-assign@>=4.1.0 <5.0.0",
+          "resolved": "https://registry.npmjs.org/object-assign/-/object-assign-4.1.0.tgz"
         }
       }
     },
     "file-entry-cache": {
       "version": "1.3.1",
       "from": "file-entry-cache@>=1.1.1 <2.0.0",
+      "resolved": "https://registry.npmjs.org/file-entry-cache/-/file-entry-cache-1.3.1.tgz",
       "dependencies": {
         "object-assign": {
           "version": "4.1.0",
-          "from": "object-assign@>=4.0.1 <5.0.0"
+          "from": "object-assign@>=4.0.1 <5.0.0",
+          "resolved": "https://registry.npmjs.org/object-assign/-/object-assign-4.1.0.tgz"
         }
       }
     },
     "filename-regex": {
       "version": "2.0.0",
-      "from": "filename-regex@>=2.0.0 <3.0.0"
+      "from": "filename-regex@>=2.0.0 <3.0.0",
+      "resolved": "https://registry.npmjs.org/filename-regex/-/filename-regex-2.0.0.tgz"
     },
     "fill-range": {
       "version": "2.2.3",
-      "from": "fill-range@>=2.1.0 <3.0.0"
+      "from": "fill-range@>=2.1.0 <3.0.0",
+      "resolved": "https://registry.npmjs.org/fill-range/-/fill-range-2.2.3.tgz"
     },
     "finalhandler": {
       "version": "0.5.0",
-      "from": "finalhandler@0.5.0"
+      "from": "finalhandler@0.5.0",
+      "resolved": "https://registry.npmjs.org/finalhandler/-/finalhandler-0.5.0.tgz"
     },
     "find-index": {
       "version": "0.1.1",
-      "from": "find-index@>=0.1.1 <0.2.0"
+      "from": "find-index@>=0.1.1 <0.2.0",
+      "resolved": "https://registry.npmjs.org/find-index/-/find-index-0.1.1.tgz"
     },
     "find-up": {
       "version": "1.1.2",
       "from": "find-up@>=1.0.0 <2.0.0",
+      "resolved": "https://registry.npmjs.org/find-up/-/find-up-1.1.2.tgz",
       "dependencies": {
         "path-exists": {
           "version": "2.1.0",
-          "from": "path-exists@>=2.0.0 <3.0.0"
+          "from": "path-exists@>=2.0.0 <3.0.0",
+          "resolved": "https://registry.npmjs.org/path-exists/-/path-exists-2.1.0.tgz"
         }
       }
     },
     "findup-sync": {
       "version": "0.4.2",
-      "from": "findup-sync@>=0.4.2 <0.5.0"
+      "from": "findup-sync@>=0.4.2 <0.5.0",
+      "resolved": "https://registry.npmjs.org/findup-sync/-/findup-sync-0.4.2.tgz"
     },
     "fined": {
       "version": "1.0.1",
       "from": "fined@>=1.0.1 <2.0.0",
+      "resolved": "https://registry.npmjs.org/fined/-/fined-1.0.1.tgz",
       "dependencies": {
         "lodash.isarray": {
           "version": "4.0.0",
-          "from": "lodash.isarray@>=4.0.0 <5.0.0"
+          "from": "lodash.isarray@>=4.0.0 <5.0.0",
+          "resolved": "https://registry.npmjs.org/lodash.isarray/-/lodash.isarray-4.0.0.tgz"
         }
       }
     },
     "first-chunk-stream": {
       "version": "1.0.0",
-      "from": "first-chunk-stream@>=1.0.0 <2.0.0"
+      "from": "first-chunk-stream@>=1.0.0 <2.0.0",
+      "resolved": "https://registry.npmjs.org/first-chunk-stream/-/first-chunk-stream-1.0.0.tgz"
     },
     "flagged-respawn": {
       "version": "0.3.2",
-      "from": "flagged-respawn@>=0.3.2 <0.4.0"
+      "from": "flagged-respawn@>=0.3.2 <0.4.0",
+      "resolved": "https://registry.npmjs.org/flagged-respawn/-/flagged-respawn-0.3.2.tgz"
     },
     "flat-cache": {
       "version": "1.2.1",
-      "from": "flat-cache@>=1.2.1 <2.0.0"
+      "from": "flat-cache@>=1.2.1 <2.0.0",
+      "resolved": "https://registry.npmjs.org/flat-cache/-/flat-cache-1.2.1.tgz"
     },
     "for-in": {
       "version": "0.1.6",
-      "from": "for-in@>=0.1.5 <0.2.0"
+      "from": "for-in@>=0.1.5 <0.2.0",
+      "resolved": "https://registry.npmjs.org/for-in/-/for-in-0.1.6.tgz"
     },
     "for-own": {
       "version": "0.1.4",
-      "from": "for-own@>=0.1.3 <0.2.0"
+      "from": "for-own@>=0.1.3 <0.2.0",
+      "resolved": "https://registry.npmjs.org/for-own/-/for-own-0.1.4.tgz"
     },
     "foreach": {
       "version": "2.0.5",
-      "from": "foreach@>=2.0.5 <3.0.0"
+      "from": "foreach@>=2.0.5 <3.0.0",
+      "resolved": "https://registry.npmjs.org/foreach/-/foreach-2.0.5.tgz"
     },
     "forever-agent": {
       "version": "0.5.2",
-      "from": "forever-agent@>=0.5.0 <0.6.0"
+      "from": "forever-agent@>=0.5.0 <0.6.0",
+      "resolved": "https://registry.npmjs.org/forever-agent/-/forever-agent-0.5.2.tgz"
     },
     "fork-stream": {
       "version": "0.0.4",
-      "from": "fork-stream@>=0.0.4 <0.0.5"
+      "from": "fork-stream@>=0.0.4 <0.0.5",
+      "resolved": "https://registry.npmjs.org/fork-stream/-/fork-stream-0.0.4.tgz"
     },
     "form-data": {
       "version": "0.1.4",
-      "from": "form-data@>=0.1.0 <0.2.0"
+      "from": "form-data@>=0.1.0 <0.2.0",
+      "resolved": "https://registry.npmjs.org/form-data/-/form-data-0.1.4.tgz"
     },
     "forwarded": {
       "version": "0.1.0",
-      "from": "forwarded@>=0.1.0 <0.2.0"
+      "from": "forwarded@>=0.1.0 <0.2.0",
+      "resolved": "https://registry.npmjs.org/forwarded/-/forwarded-0.1.0.tgz"
     },
     "fresh": {
       "version": "0.3.0",
-      "from": "fresh@0.3.0"
+      "from": "fresh@0.3.0",
+      "resolved": "https://registry.npmjs.org/fresh/-/fresh-0.3.0.tgz"
     },
     "fs-exists-sync": {
       "version": "0.1.0",
-      "from": "fs-exists-sync@>=0.1.0 <0.2.0"
+      "from": "fs-exists-sync@>=0.1.0 <0.2.0",
+      "resolved": "https://registry.npmjs.org/fs-exists-sync/-/fs-exists-sync-0.1.0.tgz"
     },
     "fs.realpath": {
       "version": "1.0.0",
-      "from": "fs.realpath@>=1.0.0 <2.0.0"
+      "from": "fs.realpath@>=1.0.0 <2.0.0",
+      "resolved": "https://registry.npmjs.org/fs.realpath/-/fs.realpath-1.0.0.tgz"
     },
     "fsevents": {
       "version": "1.0.14",
       "from": "fsevents@>=1.0.0 <2.0.0",
+      "resolved": "https://registry.npmjs.org/fsevents/-/fsevents-1.0.14.tgz",
       "dependencies": {
         "abbrev": {
           "version": "1.0.9",
-          "from": "abbrev@>=1.0.0 <2.0.0"
+          "from": "abbrev@>=1.0.0 <2.0.0",
+          "resolved": "https://registry.npmjs.org/abbrev/-/abbrev-1.0.9.tgz"
         },
         "ansi-regex": {
           "version": "2.0.0",
-          "from": "ansi-regex@>=2.0.0 <3.0.0"
+          "from": "ansi-regex@>=2.0.0 <3.0.0",
+          "resolved": "https://registry.npmjs.org/ansi-regex/-/ansi-regex-2.0.0.tgz"
         },
         "ansi-styles": {
           "version": "2.2.1",
-          "from": "ansi-styles@>=2.2.1 <3.0.0"
+          "from": "ansi-styles@>=2.2.1 <3.0.0",
+          "resolved": "https://registry.npmjs.org/ansi-styles/-/ansi-styles-2.2.1.tgz"
         },
         "aproba": {
           "version": "1.0.4",
-          "from": "aproba@>=1.0.3 <2.0.0"
+          "from": "aproba@>=1.0.3 <2.0.0",
+          "resolved": "https://registry.npmjs.org/aproba/-/aproba-1.0.4.tgz"
         },
         "are-we-there-yet": {
           "version": "1.1.2",
-          "from": "are-we-there-yet@>=1.1.2 <1.2.0"
+          "from": "are-we-there-yet@>=1.1.2 <1.2.0",
+          "resolved": "https://registry.npmjs.org/are-we-there-yet/-/are-we-there-yet-1.1.2.tgz"
         },
         "asn1": {
           "version": "0.2.3",
-          "from": "asn1@>=0.2.3 <0.3.0"
+          "from": "asn1@>=0.2.3 <0.3.0",
+          "resolved": "https://registry.npmjs.org/asn1/-/asn1-0.2.3.tgz"
         },
         "assert-plus": {
           "version": "0.2.0",
-          "from": "assert-plus@>=0.2.0 <0.3.0"
+          "from": "assert-plus@>=0.2.0 <0.3.0",
+          "resolved": "https://registry.npmjs.org/assert-plus/-/assert-plus-0.2.0.tgz"
         },
         "async": {
           "version": "1.5.2",
-          "from": "async@>=1.5.2 <2.0.0"
+          "from": "async@>=1.5.2 <2.0.0",
+          "resolved": "https://registry.npmjs.org/async/-/async-1.5.2.tgz"
         },
         "aws-sign2": {
           "version": "0.6.0",
-          "from": "aws-sign2@>=0.6.0 <0.7.0"
+          "from": "aws-sign2@>=0.6.0 <0.7.0",
+          "resolved": "https://registry.npmjs.org/aws-sign2/-/aws-sign2-0.6.0.tgz"
         },
         "aws4": {
           "version": "1.4.1",
-          "from": "aws4@>=1.2.1 <2.0.0"
+          "from": "aws4@>=1.2.1 <2.0.0",
+          "resolved": "https://registry.npmjs.org/aws4/-/aws4-1.4.1.tgz"
         },
         "balanced-match": {
           "version": "0.4.2",
-          "from": "balanced-match@>=0.4.1 <0.5.0"
+          "from": "balanced-match@>=0.4.1 <0.5.0",
+          "resolved": "https://registry.npmjs.org/balanced-match/-/balanced-match-0.4.2.tgz"
         },
         "bl": {
           "version": "1.1.2",
           "from": "bl@>=1.1.2 <1.2.0",
+          "resolved": "https://registry.npmjs.org/bl/-/bl-1.1.2.tgz",
           "dependencies": {
             "readable-stream": {
               "version": "2.0.6",
-              "from": "readable-stream@>=2.0.5 <2.1.0"
+              "from": "readable-stream@>=2.0.5 <2.1.0",
+              "resolved": "https://registry.npmjs.org/readable-stream/-/readable-stream-2.0.6.tgz"
             }
           }
         },
         "block-stream": {
           "version": "0.0.9",
-          "from": "block-stream@*"
+          "from": "block-stream@*",
+          "resolved": "https://registry.npmjs.org/block-stream/-/block-stream-0.0.9.tgz"
         },
         "boom": {
           "version": "2.10.1",
-          "from": "boom@>=2.0.0 <3.0.0"
+          "from": "boom@>=2.0.0 <3.0.0",
+          "resolved": "https://registry.npmjs.org/boom/-/boom-2.10.1.tgz"
         },
         "brace-expansion": {
           "version": "1.1.5",
-          "from": "brace-expansion@>=1.0.0 <2.0.0"
+          "from": "brace-expansion@>=1.0.0 <2.0.0",
+          "resolved": "https://registry.npmjs.org/brace-expansion/-/brace-expansion-1.1.5.tgz"
         },
         "buffer-shims": {
           "version": "1.0.0",
-          "from": "buffer-shims@>=1.0.0 <2.0.0"
+          "from": "buffer-shims@>=1.0.0 <2.0.0",
+          "resolved": "https://registry.npmjs.org/buffer-shims/-/buffer-shims-1.0.0.tgz"
         },
         "caseless": {
           "version": "0.11.0",
-          "from": "caseless@>=0.11.0 <0.12.0"
+          "from": "caseless@>=0.11.0 <0.12.0",
+          "resolved": "https://registry.npmjs.org/caseless/-/caseless-0.11.0.tgz"
         },
         "chalk": {
           "version": "1.1.3",
-          "from": "chalk@>=1.1.1 <2.0.0"
+          "from": "chalk@>=1.1.1 <2.0.0",
+          "resolved": "https://registry.npmjs.org/chalk/-/chalk-1.1.3.tgz"
         },
         "code-point-at": {
           "version": "1.0.0",
-          "from": "code-point-at@>=1.0.0 <2.0.0"
+          "from": "code-point-at@>=1.0.0 <2.0.0",
+          "resolved": "https://registry.npmjs.org/code-point-at/-/code-point-at-1.0.0.tgz"
         },
         "combined-stream": {
           "version": "1.0.5",
-          "from": "combined-stream@>=1.0.5 <1.1.0"
+          "from": "combined-stream@>=1.0.5 <1.1.0",
+          "resolved": "https://registry.npmjs.org/combined-stream/-/combined-stream-1.0.5.tgz"
         },
         "commander": {
           "version": "2.9.0",
-          "from": "commander@>=2.9.0 <3.0.0"
+          "from": "commander@>=2.9.0 <3.0.0",
+          "resolved": "https://registry.npmjs.org/commander/-/commander-2.9.0.tgz"
         },
         "concat-map": {
           "version": "0.0.1",
-          "from": "concat-map@0.0.1"
+          "from": "concat-map@0.0.1",
+          "resolved": "https://registry.npmjs.org/concat-map/-/concat-map-0.0.1.tgz"
         },
         "console-control-strings": {
           "version": "1.1.0",
-          "from": "console-control-strings@>=1.1.0 <1.2.0"
+          "from": "console-control-strings@>=1.1.0 <1.2.0",
+          "resolved": "https://registry.npmjs.org/console-control-strings/-/console-control-strings-1.1.0.tgz"
         },
         "core-util-is": {
           "version": "1.0.2",
-          "from": "core-util-is@>=1.0.0 <1.1.0"
+          "from": "core-util-is@>=1.0.0 <1.1.0",
+          "resolved": "https://registry.npmjs.org/core-util-is/-/core-util-is-1.0.2.tgz"
         },
         "cryptiles": {
           "version": "2.0.5",
-          "from": "cryptiles@>=2.0.0 <3.0.0"
+          "from": "cryptiles@>=2.0.0 <3.0.0",
+          "resolved": "https://registry.npmjs.org/cryptiles/-/cryptiles-2.0.5.tgz"
         },
         "dashdash": {
           "version": "1.14.0",
           "from": "dashdash@>=1.12.0 <2.0.0",
+          "resolved": "https://registry.npmjs.org/dashdash/-/dashdash-1.14.0.tgz",
           "dependencies": {
             "assert-plus": {
               "version": "1.0.0",
-              "from": "assert-plus@>=1.0.0 <2.0.0"
+              "from": "assert-plus@>=1.0.0 <2.0.0",
+              "resolved": "https://registry.npmjs.org/assert-plus/-/assert-plus-1.0.0.tgz"
             }
           }
         },
         "debug": {
           "version": "2.2.0",
-          "from": "debug@>=2.2.0 <2.3.0"
+          "from": "debug@>=2.2.0 <2.3.0",
+          "resolved": "https://registry.npmjs.org/debug/-/debug-2.2.0.tgz"
         },
         "deep-extend": {
           "version": "0.4.1",
-          "from": "deep-extend@>=0.4.0 <0.5.0"
+          "from": "deep-extend@>=0.4.0 <0.5.0",
+          "resolved": "https://registry.npmjs.org/deep-extend/-/deep-extend-0.4.1.tgz"
         },
         "delayed-stream": {
           "version": "1.0.0",
-          "from": "delayed-stream@>=1.0.0 <1.1.0"
+          "from": "delayed-stream@>=1.0.0 <1.1.0",
+          "resolved": "https://registry.npmjs.org/delayed-stream/-/delayed-stream-1.0.0.tgz"
         },
         "delegates": {
           "version": "1.0.0",
-          "from": "delegates@>=1.0.0 <2.0.0"
+          "from": "delegates@>=1.0.0 <2.0.0",
+          "resolved": "https://registry.npmjs.org/delegates/-/delegates-1.0.0.tgz"
         },
         "ecc-jsbn": {
           "version": "0.1.1",
-          "from": "ecc-jsbn@>=0.1.1 <0.2.0"
+          "from": "ecc-jsbn@>=0.1.1 <0.2.0",
+          "resolved": "https://registry.npmjs.org/ecc-jsbn/-/ecc-jsbn-0.1.1.tgz"
         },
         "escape-string-regexp": {
           "version": "1.0.5",
-          "from": "escape-string-regexp@>=1.0.2 <2.0.0"
+          "from": "escape-string-regexp@>=1.0.2 <2.0.0",
+          "resolved": "https://registry.npmjs.org/escape-string-regexp/-/escape-string-regexp-1.0.5.tgz"
         },
         "extend": {
           "version": "3.0.0",
-          "from": "extend@>=3.0.0 <3.1.0"
+          "from": "extend@>=3.0.0 <3.1.0",
+          "resolved": "https://registry.npmjs.org/extend/-/extend-3.0.0.tgz"
         },
         "extsprintf": {
           "version": "1.0.2",
-          "from": "extsprintf@1.0.2"
+          "from": "extsprintf@1.0.2",
+          "resolved": "https://registry.npmjs.org/extsprintf/-/extsprintf-1.0.2.tgz"
         },
         "forever-agent": {
           "version": "0.6.1",
-          "from": "forever-agent@>=0.6.1 <0.7.0"
+          "from": "forever-agent@>=0.6.1 <0.7.0",
+          "resolved": "https://registry.npmjs.org/forever-agent/-/forever-agent-0.6.1.tgz"
         },
         "form-data": {
           "version": "1.0.0-rc4",
-          "from": "form-data@>=1.0.0-rc4 <1.1.0"
+          "from": "form-data@>=1.0.0-rc4 <1.1.0",
+          "resolved": "https://registry.npmjs.org/form-data/-/form-data-1.0.0-rc4.tgz"
         },
         "fs.realpath": {
           "version": "1.0.0",
-          "from": "fs.realpath@>=1.0.0 <2.0.0"
+          "from": "fs.realpath@>=1.0.0 <2.0.0",
+          "resolved": "https://registry.npmjs.org/fs.realpath/-/fs.realpath-1.0.0.tgz"
         },
         "fstream": {
           "version": "1.0.10",
-          "from": "fstream@>=1.0.2 <2.0.0"
+          "from": "fstream@>=1.0.2 <2.0.0",
+          "resolved": "https://registry.npmjs.org/fstream/-/fstream-1.0.10.tgz"
         },
         "fstream-ignore": {
           "version": "1.0.5",
-          "from": "fstream-ignore@>=1.0.5 <1.1.0"
+          "from": "fstream-ignore@>=1.0.5 <1.1.0",
+          "resolved": "https://registry.npmjs.org/fstream-ignore/-/fstream-ignore-1.0.5.tgz"
         },
         "gauge": {
           "version": "2.6.0",
-          "from": "gauge@>=2.6.0 <2.7.0"
+          "from": "gauge@>=2.6.0 <2.7.0",
+          "resolved": "https://registry.npmjs.org/gauge/-/gauge-2.6.0.tgz"
         },
         "generate-function": {
           "version": "2.0.0",
-          "from": "generate-function@>=2.0.0 <3.0.0"
+          "from": "generate-function@>=2.0.0 <3.0.0",
+          "resolved": "https://registry.npmjs.org/generate-function/-/generate-function-2.0.0.tgz"
         },
         "generate-object-property": {
           "version": "1.2.0",
-          "from": "generate-object-property@>=1.1.0 <2.0.0"
+          "from": "generate-object-property@>=1.1.0 <2.0.0",
+          "resolved": "https://registry.npmjs.org/generate-object-property/-/generate-object-property-1.2.0.tgz"
         },
         "getpass": {
           "version": "0.1.6",
           "from": "getpass@>=0.1.1 <0.2.0",
+          "resolved": "https://registry.npmjs.org/getpass/-/getpass-0.1.6.tgz",
           "dependencies": {
             "assert-plus": {
               "version": "1.0.0",
-              "from": "assert-plus@>=1.0.0 <2.0.0"
+              "from": "assert-plus@>=1.0.0 <2.0.0",
+              "resolved": "https://registry.npmjs.org/assert-plus/-/assert-plus-1.0.0.tgz"
             }
           }
         },
         "glob": {
           "version": "7.0.5",
-          "from": "glob@>=7.0.5 <8.0.0"
+          "from": "glob@>=7.0.5 <8.0.0",
+          "resolved": "https://registry.npmjs.org/glob/-/glob-7.0.5.tgz"
         },
         "graceful-fs": {
           "version": "4.1.4",
-          "from": "graceful-fs@>=4.1.2 <5.0.0"
+          "from": "graceful-fs@>=4.1.2 <5.0.0",
+          "resolved": "https://registry.npmjs.org/graceful-fs/-/graceful-fs-4.1.4.tgz"
         },
         "graceful-readlink": {
           "version": "1.0.1",
-          "from": "graceful-readlink@>=1.0.0"
+          "from": "graceful-readlink@>=1.0.0",
+          "resolved": "https://registry.npmjs.org/graceful-readlink/-/graceful-readlink-1.0.1.tgz"
         },
         "har-validator": {
           "version": "2.0.6",
-          "from": "har-validator@>=2.0.6 <2.1.0"
+          "from": "har-validator@>=2.0.6 <2.1.0",
+          "resolved": "https://registry.npmjs.org/har-validator/-/har-validator-2.0.6.tgz"
         },
         "has-ansi": {
           "version": "2.0.0",
-          "from": "has-ansi@>=2.0.0 <3.0.0"
+          "from": "has-ansi@>=2.0.0 <3.0.0",
+          "resolved": "https://registry.npmjs.org/has-ansi/-/has-ansi-2.0.0.tgz"
         },
         "has-color": {
           "version": "0.1.7",
-          "from": "has-color@>=0.1.7 <0.2.0"
+          "from": "has-color@>=0.1.7 <0.2.0",
+          "resolved": "https://registry.npmjs.org/has-color/-/has-color-0.1.7.tgz"
         },
         "has-unicode": {
           "version": "2.0.1",
-          "from": "has-unicode@>=2.0.0 <3.0.0"
+          "from": "has-unicode@>=2.0.0 <3.0.0",
+          "resolved": "https://registry.npmjs.org/has-unicode/-/has-unicode-2.0.1.tgz"
         },
         "hawk": {
           "version": "3.1.3",
-          "from": "hawk@>=3.1.3 <3.2.0"
+          "from": "hawk@>=3.1.3 <3.2.0",
+          "resolved": "https://registry.npmjs.org/hawk/-/hawk-3.1.3.tgz"
         },
         "hoek": {
           "version": "2.16.3",
-          "from": "hoek@>=2.0.0 <3.0.0"
+          "from": "hoek@>=2.0.0 <3.0.0",
+          "resolved": "https://registry.npmjs.org/hoek/-/hoek-2.16.3.tgz"
         },
         "http-signature": {
           "version": "1.1.1",
-          "from": "http-signature@>=1.1.0 <1.2.0"
+          "from": "http-signature@>=1.1.0 <1.2.0",
+          "resolved": "https://registry.npmjs.org/http-signature/-/http-signature-1.1.1.tgz"
         },
         "inflight": {
           "version": "1.0.5",
-          "from": "inflight@>=1.0.4 <2.0.0"
+          "from": "inflight@>=1.0.4 <2.0.0",
+          "resolved": "https://registry.npmjs.org/inflight/-/inflight-1.0.5.tgz"
         },
         "inherits": {
           "version": "2.0.1",
-          "from": "inherits@>=2.0.1 <2.1.0"
+          "from": "inherits@>=2.0.1 <2.1.0",
+          "resolved": "https://registry.npmjs.org/inherits/-/inherits-2.0.1.tgz"
         },
         "ini": {
           "version": "1.3.4",
-          "from": "ini@>=1.3.0 <1.4.0"
+          "from": "ini@>=1.3.0 <1.4.0",
+          "resolved": "https://registry.npmjs.org/ini/-/ini-1.3.4.tgz"
         },
         "is-fullwidth-code-point": {
           "version": "1.0.0",
-          "from": "is-fullwidth-code-point@>=1.0.0 <2.0.0"
+          "from": "is-fullwidth-code-point@>=1.0.0 <2.0.0",
+          "resolved": "https://registry.npmjs.org/is-fullwidth-code-point/-/is-fullwidth-code-point-1.0.0.tgz"
         },
         "is-my-json-valid": {
           "version": "2.13.1",
-          "from": "is-my-json-valid@>=2.12.4 <3.0.0"
+          "from": "is-my-json-valid@>=2.12.4 <3.0.0",
+          "resolved": "https://registry.npmjs.org/is-my-json-valid/-/is-my-json-valid-2.13.1.tgz"
         },
         "is-property": {
           "version": "1.0.2",
-          "from": "is-property@>=1.0.0 <2.0.0"
+          "from": "is-property@>=1.0.0 <2.0.0",
+          "resolved": "https://registry.npmjs.org/is-property/-/is-property-1.0.2.tgz"
         },
         "is-typedarray": {
           "version": "1.0.0",
-          "from": "is-typedarray@>=1.0.0 <1.1.0"
+          "from": "is-typedarray@>=1.0.0 <1.1.0",
+          "resolved": "https://registry.npmjs.org/is-typedarray/-/is-typedarray-1.0.0.tgz"
         },
         "isarray": {
           "version": "1.0.0",
-          "from": "isarray@>=1.0.0 <1.1.0"
+          "from": "isarray@>=1.0.0 <1.1.0",
+          "resolved": "https://registry.npmjs.org/isarray/-/isarray-1.0.0.tgz"
         },
         "isstream": {
           "version": "0.1.2",
-          "from": "isstream@>=0.1.2 <0.2.0"
+          "from": "isstream@>=0.1.2 <0.2.0",
+          "resolved": "https://registry.npmjs.org/isstream/-/isstream-0.1.2.tgz"
         },
         "jodid25519": {
           "version": "1.0.2",
-          "from": "jodid25519@>=1.0.0 <2.0.0"
+          "from": "jodid25519@>=1.0.0 <2.0.0",
+          "resolved": "https://registry.npmjs.org/jodid25519/-/jodid25519-1.0.2.tgz"
         },
         "jsbn": {
           "version": "0.1.0",
-          "from": "jsbn@>=0.1.0 <0.2.0"
+          "from": "jsbn@>=0.1.0 <0.2.0",
+          "resolved": "https://registry.npmjs.org/jsbn/-/jsbn-0.1.0.tgz"
         },
         "json-schema": {
           "version": "0.2.2",
-          "from": "json-schema@0.2.2"
+          "from": "json-schema@0.2.2",
+          "resolved": "https://registry.npmjs.org/json-schema/-/json-schema-0.2.2.tgz"
         },
         "json-stringify-safe": {
           "version": "5.0.1",
-          "from": "json-stringify-safe@>=5.0.1 <5.1.0"
+          "from": "json-stringify-safe@>=5.0.1 <5.1.0",
+          "resolved": "https://registry.npmjs.org/json-stringify-safe/-/json-stringify-safe-5.0.1.tgz"
         },
         "jsonpointer": {
           "version": "2.0.0",
-          "from": "jsonpointer@2.0.0"
+          "from": "jsonpointer@2.0.0",
+          "resolved": "https://registry.npmjs.org/jsonpointer/-/jsonpointer-2.0.0.tgz"
         },
         "jsprim": {
           "version": "1.3.0",
-          "from": "jsprim@>=1.2.2 <2.0.0"
+          "from": "jsprim@>=1.2.2 <2.0.0",
+          "resolved": "https://registry.npmjs.org/jsprim/-/jsprim-1.3.0.tgz"
         },
         "mime-db": {
           "version": "1.23.0",
-          "from": "mime-db@>=1.23.0 <1.24.0"
+          "from": "mime-db@>=1.23.0 <1.24.0",
+          "resolved": "https://registry.npmjs.org/mime-db/-/mime-db-1.23.0.tgz"
         },
         "mime-types": {
           "version": "2.1.11",
-          "from": "mime-types@>=2.1.7 <2.2.0"
+          "from": "mime-types@>=2.1.7 <2.2.0",
+          "resolved": "https://registry.npmjs.org/mime-types/-/mime-types-2.1.11.tgz"
         },
         "minimatch": {
           "version": "3.0.2",
-          "from": "minimatch@>=3.0.2 <4.0.0"
+          "from": "minimatch@>=3.0.2 <4.0.0",
+          "resolved": "https://registry.npmjs.org/minimatch/-/minimatch-3.0.2.tgz"
         },
         "minimist": {
           "version": "0.0.8",
-          "from": "minimist@0.0.8"
+          "from": "minimist@0.0.8",
+          "resolved": "https://registry.npmjs.org/minimist/-/minimist-0.0.8.tgz"
         },
         "mkdirp": {
           "version": "0.5.1",
-          "from": "mkdirp@>=0.5.0 <0.6.0"
+          "from": "mkdirp@>=0.5.0 <0.6.0",
+          "resolved": "https://registry.npmjs.org/mkdirp/-/mkdirp-0.5.1.tgz"
         },
         "ms": {
           "version": "0.7.1",
-          "from": "ms@0.7.1"
+          "from": "ms@0.7.1",
+          "resolved": "https://registry.npmjs.org/ms/-/ms-0.7.1.tgz"
         },
         "node-pre-gyp": {
           "version": "0.6.29",
-          "from": "node-pre-gyp@>=0.6.29 <0.7.0"
+          "from": "node-pre-gyp@>=0.6.29 <0.7.0",
+          "resolved": "https://registry.npmjs.org/node-pre-gyp/-/node-pre-gyp-0.6.29.tgz"
         },
         "node-uuid": {
           "version": "1.4.7",
-          "from": "node-uuid@>=1.4.7 <1.5.0"
+          "from": "node-uuid@>=1.4.7 <1.5.0",
+          "resolved": "https://registry.npmjs.org/node-uuid/-/node-uuid-1.4.7.tgz"
         },
         "nopt": {
           "version": "3.0.6",
-          "from": "nopt@>=3.0.1 <3.1.0"
+          "from": "nopt@>=3.0.1 <3.1.0",
+          "resolved": "https://registry.npmjs.org/nopt/-/nopt-3.0.6.tgz"
         },
         "npmlog": {
           "version": "3.1.2",
-          "from": "npmlog@>=3.1.2 <3.2.0"
+          "from": "npmlog@>=3.1.2 <3.2.0",
+          "resolved": "https://registry.npmjs.org/npmlog/-/npmlog-3.1.2.tgz"
         },
         "number-is-nan": {
           "version": "1.0.0",
-          "from": "number-is-nan@>=1.0.0 <2.0.0"
+          "from": "number-is-nan@>=1.0.0 <2.0.0",
+          "resolved": "https://registry.npmjs.org/number-is-nan/-/number-is-nan-1.0.0.tgz"
         },
         "oauth-sign": {
           "version": "0.8.2",
-          "from": "oauth-sign@>=0.8.1 <0.9.0"
+          "from": "oauth-sign@>=0.8.1 <0.9.0",
+          "resolved": "https://registry.npmjs.org/oauth-sign/-/oauth-sign-0.8.2.tgz"
         },
         "object-assign": {
           "version": "4.1.0",
-          "from": "object-assign@>=4.1.0 <5.0.0"
+          "from": "object-assign@>=4.1.0 <5.0.0",
+          "resolved": "https://registry.npmjs.org/object-assign/-/object-assign-4.1.0.tgz"
         },
         "once": {
           "version": "1.3.3",
-          "from": "once@>=1.3.0 <2.0.0"
+          "from": "once@>=1.3.0 <2.0.0",
+          "resolved": "https://registry.npmjs.org/once/-/once-1.3.3.tgz"
         },
         "path-is-absolute": {
           "version": "1.0.0",
-          "from": "path-is-absolute@>=1.0.0 <2.0.0"
+          "from": "path-is-absolute@>=1.0.0 <2.0.0",
+          "resolved": "https://registry.npmjs.org/path-is-absolute/-/path-is-absolute-1.0.0.tgz"
         },
         "pinkie": {
           "version": "2.0.4",
-          "from": "pinkie@>=2.0.0 <3.0.0"
+          "from": "pinkie@>=2.0.0 <3.0.0",
+          "resolved": "https://registry.npmjs.org/pinkie/-/pinkie-2.0.4.tgz"
         },
         "pinkie-promise": {
           "version": "2.0.1",
-          "from": "pinkie-promise@>=2.0.0 <3.0.0"
+          "from": "pinkie-promise@>=2.0.0 <3.0.0",
+          "resolved": "https://registry.npmjs.org/pinkie-promise/-/pinkie-promise-2.0.1.tgz"
         },
         "process-nextick-args": {
           "version": "1.0.7",
-          "from": "process-nextick-args@>=1.0.6 <1.1.0"
+          "from": "process-nextick-args@>=1.0.6 <1.1.0",
+          "resolved": "https://registry.npmjs.org/process-nextick-args/-/process-nextick-args-1.0.7.tgz"
         },
         "qs": {
           "version": "6.2.0",
-          "from": "qs@>=6.2.0 <6.3.0"
+          "from": "qs@>=6.2.0 <6.3.0",
+          "resolved": "https://registry.npmjs.org/qs/-/qs-6.2.0.tgz"
         },
         "rc": {
           "version": "1.1.6",
           "from": "rc@>=1.1.0 <1.2.0",
+          "resolved": "https://registry.npmjs.org/rc/-/rc-1.1.6.tgz",
           "dependencies": {
             "minimist": {
               "version": "1.2.0",
-              "from": "minimist@>=1.2.0 <2.0.0"
+              "from": "minimist@>=1.2.0 <2.0.0",
+              "resolved": "https://registry.npmjs.org/minimist/-/minimist-1.2.0.tgz"
             }
           }
         },
         "readable-stream": {
           "version": "2.1.4",
-          "from": "readable-stream@>=2.0.0 <3.0.0||>=1.1.13 <2.0.0"
+          "from": "readable-stream@>=2.0.0 <3.0.0||>=1.1.13 <2.0.0",
+          "resolved": "https://registry.npmjs.org/readable-stream/-/readable-stream-2.1.4.tgz"
         },
         "request": {
           "version": "2.73.0",
-          "from": "request@>=2.0.0 <3.0.0"
+          "from": "request@>=2.0.0 <3.0.0",
+          "resolved": "https://registry.npmjs.org/request/-/request-2.73.0.tgz"
         },
         "rimraf": {
           "version": "2.5.3",
-          "from": "rimraf@>=2.5.0 <2.6.0"
+          "from": "rimraf@>=2.5.0 <2.6.0",
+          "resolved": "https://registry.npmjs.org/rimraf/-/rimraf-2.5.3.tgz"
         },
         "semver": {
           "version": "5.2.0",
-          "from": "semver@>=5.2.0 <5.3.0"
+          "from": "semver@>=5.2.0 <5.3.0",
+          "resolved": "https://registry.npmjs.org/semver/-/semver-5.2.0.tgz"
         },
         "set-blocking": {
           "version": "2.0.0",
-          "from": "set-blocking@>=2.0.0 <2.1.0"
+          "from": "set-blocking@>=2.0.0 <2.1.0",
+          "resolved": "https://registry.npmjs.org/set-blocking/-/set-blocking-2.0.0.tgz"
         },
         "signal-exit": {
           "version": "3.0.0",
-          "from": "signal-exit@>=3.0.0 <4.0.0"
+          "from": "signal-exit@>=3.0.0 <4.0.0",
+          "resolved": "https://registry.npmjs.org/signal-exit/-/signal-exit-3.0.0.tgz"
         },
         "sntp": {
           "version": "1.0.9",
-          "from": "sntp@>=1.0.0 <2.0.0"
+          "from": "sntp@>=1.0.0 <2.0.0",
+          "resolved": "https://registry.npmjs.org/sntp/-/sntp-1.0.9.tgz"
         },
         "sshpk": {
           "version": "1.8.3",
           "from": "sshpk@>=1.7.0 <2.0.0",
+          "resolved": "https://registry.npmjs.org/sshpk/-/sshpk-1.8.3.tgz",
           "dependencies": {
             "assert-plus": {
               "version": "1.0.0",
-              "from": "assert-plus@>=1.0.0 <2.0.0"
+              "from": "assert-plus@>=1.0.0 <2.0.0",
+              "resolved": "https://registry.npmjs.org/assert-plus/-/assert-plus-1.0.0.tgz"
             }
           }
         },
         "string_decoder": {
           "version": "0.10.31",
-          "from": "string_decoder@>=0.10.0 <0.11.0"
+          "from": "string_decoder@>=0.10.0 <0.11.0",
+          "resolved": "https://registry.npmjs.org/string_decoder/-/string_decoder-0.10.31.tgz"
         },
         "string-width": {
           "version": "1.0.1",
-          "from": "string-width@>=1.0.1 <2.0.0"
+          "from": "string-width@>=1.0.1 <2.0.0",
+          "resolved": "https://registry.npmjs.org/string-width/-/string-width-1.0.1.tgz"
         },
         "stringstream": {
           "version": "0.0.5",
-          "from": "stringstream@>=0.0.4 <0.1.0"
+          "from": "stringstream@>=0.0.4 <0.1.0",
+          "resolved": "https://registry.npmjs.org/stringstream/-/stringstream-0.0.5.tgz"
         },
         "strip-ansi": {
           "version": "3.0.1",
-          "from": "strip-ansi@>=3.0.1 <4.0.0"
+          "from": "strip-ansi@>=3.0.1 <4.0.0",
+          "resolved": "https://registry.npmjs.org/strip-ansi/-/strip-ansi-3.0.1.tgz"
         },
         "strip-json-comments": {
           "version": "1.0.4",
-          "from": "strip-json-comments@>=1.0.4 <1.1.0"
+          "from": "strip-json-comments@>=1.0.4 <1.1.0",
+          "resolved": "https://registry.npmjs.org/strip-json-comments/-/strip-json-comments-1.0.4.tgz"
         },
         "supports-color": {
           "version": "2.0.0",
-          "from": "supports-color@>=2.0.0 <3.0.0"
+          "from": "supports-color@>=2.0.0 <3.0.0",
+          "resolved": "https://registry.npmjs.org/supports-color/-/supports-color-2.0.0.tgz"
         },
         "tar": {
           "version": "2.2.1",
-          "from": "tar@>=2.2.0 <2.3.0"
+          "from": "tar@>=2.2.0 <2.3.0",
+          "resolved": "https://registry.npmjs.org/tar/-/tar-2.2.1.tgz"
         },
         "tar-pack": {
           "version": "3.1.4",
-          "from": "tar-pack@>=3.1.0 <3.2.0"
+          "from": "tar-pack@>=3.1.0 <3.2.0",
+          "resolved": "https://registry.npmjs.org/tar-pack/-/tar-pack-3.1.4.tgz"
         },
         "tough-cookie": {
           "version": "2.2.2",
-          "from": "tough-cookie@>=2.2.0 <2.3.0"
+          "from": "tough-cookie@>=2.2.0 <2.3.0",
+          "resolved": "https://registry.npmjs.org/tough-cookie/-/tough-cookie-2.2.2.tgz"
         },
         "tunnel-agent": {
           "version": "0.4.3",
-          "from": "tunnel-agent@>=0.4.1 <0.5.0"
+          "from": "tunnel-agent@>=0.4.1 <0.5.0",
+          "resolved": "https://registry.npmjs.org/tunnel-agent/-/tunnel-agent-0.4.3.tgz"
         },
         "tweetnacl": {
           "version": "0.13.3",
-          "from": "tweetnacl@>=0.13.0 <0.14.0"
+          "from": "tweetnacl@>=0.13.0 <0.14.0",
+          "resolved": "https://registry.npmjs.org/tweetnacl/-/tweetnacl-0.13.3.tgz"
         },
         "uid-number": {
           "version": "0.0.6",
-          "from": "uid-number@>=0.0.6 <0.1.0"
+          "from": "uid-number@>=0.0.6 <0.1.0",
+          "resolved": "https://registry.npmjs.org/uid-number/-/uid-number-0.0.6.tgz"
         },
         "util-deprecate": {
           "version": "1.0.2",
-          "from": "util-deprecate@>=1.0.1 <1.1.0"
+          "from": "util-deprecate@>=1.0.1 <1.1.0",
+          "resolved": "https://registry.npmjs.org/util-deprecate/-/util-deprecate-1.0.2.tgz"
         },
         "verror": {
           "version": "1.3.6",
-          "from": "verror@1.3.6"
+          "from": "verror@1.3.6",
+          "resolved": "https://registry.npmjs.org/verror/-/verror-1.3.6.tgz"
         },
         "wide-align": {
           "version": "1.1.0",
-          "from": "wide-align@>=1.1.0 <2.0.0"
+          "from": "wide-align@>=1.1.0 <2.0.0",
+          "resolved": "https://registry.npmjs.org/wide-align/-/wide-align-1.1.0.tgz"
         },
         "wrappy": {
           "version": "1.0.2",
-          "from": "wrappy@>=1.0.0 <2.0.0"
+          "from": "wrappy@>=1.0.0 <2.0.0",
+          "resolved": "https://registry.npmjs.org/wrappy/-/wrappy-1.0.2.tgz"
         },
         "xtend": {
           "version": "4.0.1",
-          "from": "xtend@>=4.0.0 <5.0.0"
+          "from": "xtend@>=4.0.0 <5.0.0",
+          "resolved": "https://registry.npmjs.org/xtend/-/xtend-4.0.1.tgz"
         }
       }
     },
     "function-bind": {
       "version": "1.1.0",
-      "from": "function-bind@>=1.0.2 <2.0.0"
+      "from": "function-bind@>=1.0.2 <2.0.0",
+      "resolved": "https://registry.npmjs.org/function-bind/-/function-bind-1.1.0.tgz"
     },
     "fuse.js": {
       "version": "2.5.0",
-      "from": "fuse.js@>=2.2.0 <3.0.0"
+      "from": "fuse.js@>=2.2.0 <3.0.0",
+      "resolved": "https://registry.npmjs.org/fuse.js/-/fuse.js-2.5.0.tgz"
     },
     "fuzzysearch": {
       "version": "1.0.3",
-      "from": "fuzzysearch@>=1.0.3 <2.0.0"
+      "from": "fuzzysearch@>=1.0.3 <2.0.0",
+      "resolved": "https://registry.npmjs.org/fuzzysearch/-/fuzzysearch-1.0.3.tgz"
     },
     "gaze": {
       "version": "0.5.2",
-      "from": "gaze@>=0.5.1 <0.6.0"
+      "from": "gaze@>=0.5.1 <0.6.0",
+      "resolved": "https://registry.npmjs.org/gaze/-/gaze-0.5.2.tgz"
     },
     "generate-function": {
       "version": "2.0.0",
-      "from": "generate-function@>=2.0.0 <3.0.0"
+      "from": "generate-function@>=2.0.0 <3.0.0",
+      "resolved": "https://registry.npmjs.org/generate-function/-/generate-function-2.0.0.tgz"
     },
     "generate-object-property": {
       "version": "1.2.0",
-      "from": "generate-object-property@>=1.1.0 <2.0.0"
+      "from": "generate-object-property@>=1.1.0 <2.0.0",
+      "resolved": "https://registry.npmjs.org/generate-object-property/-/generate-object-property-1.2.0.tgz"
     },
     "get-stdin": {
       "version": "4.0.1",
-      "from": "get-stdin@>=4.0.1 <5.0.0"
+      "from": "get-stdin@>=4.0.1 <5.0.0",
+      "resolved": "https://registry.npmjs.org/get-stdin/-/get-stdin-4.0.1.tgz"
     },
     "getpass": {
       "version": "0.1.6",
       "from": "getpass@>=0.1.1 <0.2.0",
+      "resolved": "https://registry.npmjs.org/getpass/-/getpass-0.1.6.tgz",
       "dependencies": {
         "assert-plus": {
           "version": "1.0.0",
-          "from": "assert-plus@>=1.0.0 <2.0.0"
+          "from": "assert-plus@>=1.0.0 <2.0.0",
+          "resolved": "https://registry.npmjs.org/assert-plus/-/assert-plus-1.0.0.tgz"
         }
       }
     },
     "glob": {
       "version": "5.0.15",
-      "from": "glob@>=5.0.15 <6.0.0"
+      "from": "glob@>=5.0.15 <6.0.0",
+      "resolved": "https://registry.npmjs.org/glob/-/glob-5.0.15.tgz"
     },
     "glob-base": {
       "version": "0.3.0",
-      "from": "glob-base@>=0.3.0 <0.4.0"
+      "from": "glob-base@>=0.3.0 <0.4.0",
+      "resolved": "https://registry.npmjs.org/glob-base/-/glob-base-0.3.0.tgz"
     },
     "glob-parent": {
       "version": "2.0.0",
-      "from": "glob-parent@>=2.0.0 <3.0.0"
+      "from": "glob-parent@>=2.0.0 <3.0.0",
+      "resolved": "https://registry.npmjs.org/glob-parent/-/glob-parent-2.0.0.tgz"
     },
     "glob-stream": {
       "version": "3.1.18",
       "from": "glob-stream@>=3.1.5 <4.0.0",
+      "resolved": "https://registry.npmjs.org/glob-stream/-/glob-stream-3.1.18.tgz",
       "dependencies": {
         "glob": {
           "version": "4.5.3",
-          "from": "glob@>=4.3.1 <5.0.0"
+          "from": "glob@>=4.3.1 <5.0.0",
+          "resolved": "https://registry.npmjs.org/glob/-/glob-4.5.3.tgz"
         },
         "minimatch": {
           "version": "2.0.10",
-          "from": "minimatch@>=2.0.1 <3.0.0"
+          "from": "minimatch@>=2.0.1 <3.0.0",
+          "resolved": "https://registry.npmjs.org/minimatch/-/minimatch-2.0.10.tgz"
         },
         "readable-stream": {
           "version": "1.0.34",
-          "from": "readable-stream@>=1.0.33-1 <1.1.0-0"
+          "from": "readable-stream@>=1.0.33-1 <1.1.0-0",
+          "resolved": "https://registry.npmjs.org/readable-stream/-/readable-stream-1.0.34.tgz"
         },
         "through2": {
           "version": "0.6.5",
-          "from": "through2@>=0.6.1 <0.7.0"
+          "from": "through2@>=0.6.1 <0.7.0",
+          "resolved": "https://registry.npmjs.org/through2/-/through2-0.6.5.tgz"
         }
       }
     },
     "glob-watcher": {
       "version": "0.0.6",
-      "from": "glob-watcher@>=0.0.6 <0.0.7"
+      "from": "glob-watcher@>=0.0.6 <0.0.7",
+      "resolved": "https://registry.npmjs.org/glob-watcher/-/glob-watcher-0.0.6.tgz"
     },
     "glob2base": {
       "version": "0.0.12",
-      "from": "glob2base@>=0.0.12 <0.0.13"
+      "from": "glob2base@>=0.0.12 <0.0.13",
+      "resolved": "https://registry.npmjs.org/glob2base/-/glob2base-0.0.12.tgz"
     },
     "global-modules": {
       "version": "0.2.3",
-      "from": "global-modules@>=0.2.3 <0.3.0"
+      "from": "global-modules@>=0.2.3 <0.3.0",
+      "resolved": "https://registry.npmjs.org/global-modules/-/global-modules-0.2.3.tgz"
     },
     "global-prefix": {
       "version": "0.1.4",
-      "from": "global-prefix@>=0.1.4 <0.2.0"
+      "from": "global-prefix@>=0.1.4 <0.2.0",
+      "resolved": "https://registry.npmjs.org/global-prefix/-/global-prefix-0.1.4.tgz"
     },
     "globals": {
       "version": "8.18.0",
-      "from": "globals@>=8.3.0 <9.0.0"
+      "from": "globals@>=8.3.0 <9.0.0",
+      "resolved": "https://registry.npmjs.org/globals/-/globals-8.18.0.tgz"
     },
     "globby": {
       "version": "5.0.0",
       "from": "globby@>=5.0.0 <6.0.0",
+      "resolved": "https://registry.npmjs.org/globby/-/globby-5.0.0.tgz",
       "dependencies": {
         "glob": {
           "version": "7.0.6",
-          "from": "glob@>=7.0.3 <8.0.0"
+          "from": "glob@>=7.0.3 <8.0.0",
+          "resolved": "https://registry.npmjs.org/glob/-/glob-7.0.6.tgz"
         },
         "object-assign": {
           "version": "4.1.0",
-          "from": "object-assign@>=4.0.1 <5.0.0"
+          "from": "object-assign@>=4.0.1 <5.0.0",
+          "resolved": "https://registry.npmjs.org/object-assign/-/object-assign-4.1.0.tgz"
         }
       }
     },
     "globule": {
       "version": "0.1.0",
       "from": "globule@>=0.1.0 <0.2.0",
+      "resolved": "https://registry.npmjs.org/globule/-/globule-0.1.0.tgz",
       "dependencies": {
         "glob": {
           "version": "3.1.21",
-          "from": "glob@>=3.1.21 <3.2.0"
+          "from": "glob@>=3.1.21 <3.2.0",
+          "resolved": "https://registry.npmjs.org/glob/-/glob-3.1.21.tgz"
         },
         "graceful-fs": {
           "version": "1.2.3",
-          "from": "graceful-fs@>=1.2.0 <1.3.0"
+          "from": "graceful-fs@>=1.2.0 <1.3.0",
+          "resolved": "https://registry.npmjs.org/graceful-fs/-/graceful-fs-1.2.3.tgz"
         },
         "inherits": {
           "version": "1.0.2",
-          "from": "inherits@>=1.0.0 <2.0.0"
+          "from": "inherits@>=1.0.0 <2.0.0",
+          "resolved": "https://registry.npmjs.org/inherits/-/inherits-1.0.2.tgz"
         },
         "lodash": {
           "version": "1.0.2",
-          "from": "lodash@>=1.0.1 <1.1.0"
+          "from": "lodash@>=1.0.1 <1.1.0",
+          "resolved": "https://registry.npmjs.org/lodash/-/lodash-1.0.2.tgz"
         },
         "minimatch": {
           "version": "0.2.14",
-          "from": "minimatch@>=0.2.11 <0.3.0"
+          "from": "minimatch@>=0.2.11 <0.3.0",
+          "resolved": "https://registry.npmjs.org/minimatch/-/minimatch-0.2.14.tgz"
         }
       }
     },
     "glogg": {
       "version": "1.0.0",
-      "from": "glogg@>=1.0.0 <2.0.0"
+      "from": "glogg@>=1.0.0 <2.0.0",
+      "resolved": "https://registry.npmjs.org/glogg/-/glogg-1.0.0.tgz"
     },
     "graceful-fs": {
       "version": "4.1.6",
-      "from": "graceful-fs@>=4.1.2 <5.0.0"
+      "from": "graceful-fs@>=4.1.2 <5.0.0",
+      "resolved": "https://registry.npmjs.org/graceful-fs/-/graceful-fs-4.1.6.tgz"
     },
     "graceful-readlink": {
       "version": "1.0.1",
-      "from": "graceful-readlink@>=1.0.0"
+      "from": "graceful-readlink@>=1.0.0",
+      "resolved": "https://registry.npmjs.org/graceful-readlink/-/graceful-readlink-1.0.1.tgz"
     },
     "growl": {
       "version": "1.9.2",
-      "from": "growl@1.9.2"
+      "from": "growl@1.9.2",
+      "resolved": "https://registry.npmjs.org/growl/-/growl-1.9.2.tgz"
     },
     "growly": {
       "version": "1.3.0",
-      "from": "growly@>=1.2.0 <2.0.0"
+      "from": "growly@>=1.2.0 <2.0.0",
+      "resolved": "https://registry.npmjs.org/growly/-/growly-1.3.0.tgz"
     },
     "gulp": {
       "version": "3.9.1",
-      "from": "gulp@3.9.1"
+      "from": "gulp@3.9.1",
+      "resolved": "https://registry.npmjs.org/gulp/-/gulp-3.9.1.tgz"
     },
     "gulp-eslint": {
       "version": "2.1.0",
       "from": "gulp-eslint@>=2.0.0 <3.0.0",
+      "resolved": "https://registry.npmjs.org/gulp-eslint/-/gulp-eslint-2.1.0.tgz",
       "dependencies": {
         "acorn": {
           "version": "3.3.0",
-          "from": "acorn@>=3.3.0 <4.0.0"
+          "from": "acorn@>=3.3.0 <4.0.0",
+          "resolved": "https://registry.npmjs.org/acorn/-/acorn-3.3.0.tgz"
         },
         "acorn-jsx": {
           "version": "3.0.1",
-          "from": "acorn-jsx@>=3.0.0 <4.0.0"
+          "from": "acorn-jsx@>=3.0.0 <4.0.0",
+          "resolved": "https://registry.npmjs.org/acorn-jsx/-/acorn-jsx-3.0.1.tgz"
         },
         "eslint": {
           "version": "2.13.1",
-          "from": "eslint@>=2.10.0 <3.0.0"
+          "from": "eslint@>=2.10.0 <3.0.0",
+          "resolved": "https://registry.npmjs.org/eslint/-/eslint-2.13.1.tgz"
         },
         "espree": {
           "version": "3.1.7",
-          "from": "espree@>=3.1.6 <4.0.0"
+          "from": "espree@>=3.1.6 <4.0.0",
+          "resolved": "https://registry.npmjs.org/espree/-/espree-3.1.7.tgz"
         },
         "estraverse": {
           "version": "4.2.0",
-          "from": "estraverse@>=4.2.0 <5.0.0"
+          "from": "estraverse@>=4.2.0 <5.0.0",
+          "resolved": "https://registry.npmjs.org/estraverse/-/estraverse-4.2.0.tgz"
         },
         "glob": {
           "version": "7.0.6",
-          "from": "glob@>=7.0.3 <8.0.0"
+          "from": "glob@>=7.0.3 <8.0.0",
+          "resolved": "https://registry.npmjs.org/glob/-/glob-7.0.6.tgz"
         },
         "globals": {
           "version": "9.10.0",
-          "from": "globals@>=9.2.0 <10.0.0"
+          "from": "globals@>=9.2.0 <10.0.0",
+          "resolved": "https://registry.npmjs.org/globals/-/globals-9.10.0.tgz"
         },
         "json-stable-stringify": {
           "version": "1.0.1",
-          "from": "json-stable-stringify@>=1.0.0 <2.0.0"
+          "from": "json-stable-stringify@>=1.0.0 <2.0.0",
+          "resolved": "https://registry.npmjs.org/json-stable-stringify/-/json-stable-stringify-1.0.1.tgz"
         },
         "object-assign": {
           "version": "4.1.0",
-          "from": "object-assign@>=4.1.0 <5.0.0"
+          "from": "object-assign@>=4.1.0 <5.0.0",
+          "resolved": "https://registry.npmjs.org/object-assign/-/object-assign-4.1.0.tgz"
         },
         "user-home": {
           "version": "2.0.0",
-          "from": "user-home@>=2.0.0 <3.0.0"
+          "from": "user-home@>=2.0.0 <3.0.0",
+          "resolved": "https://registry.npmjs.org/user-home/-/user-home-2.0.0.tgz"
         }
       }
     },
     "gulp-if": {
       "version": "2.0.1",
-      "from": "gulp-if@>=2.0.0 <3.0.0"
+      "from": "gulp-if@>=2.0.0 <3.0.0",
+      "resolved": "https://registry.npmjs.org/gulp-if/-/gulp-if-2.0.1.tgz"
     },
     "gulp-jasmine": {
       "version": "2.4.1",
-      "from": "gulp-jasmine@>=2.0.1 <3.0.0"
+      "from": "gulp-jasmine@>=2.0.1 <3.0.0",
+      "resolved": "https://registry.npmjs.org/gulp-jasmine/-/gulp-jasmine-2.4.1.tgz"
     },
     "gulp-jshint": {
       "version": "2.0.1",
       "from": "gulp-jshint@>=2.0.0 <3.0.0",
+      "resolved": "https://registry.npmjs.org/gulp-jshint/-/gulp-jshint-2.0.1.tgz",
       "dependencies": {
         "minimatch": {
           "version": "2.0.10",
-          "from": "minimatch@>=2.0.1 <3.0.0"
+          "from": "minimatch@>=2.0.1 <3.0.0",
+          "resolved": "https://registry.npmjs.org/minimatch/-/minimatch-2.0.10.tgz"
         },
         "readable-stream": {
           "version": "1.0.34",
-          "from": "readable-stream@>=1.0.33-1 <1.1.0-0"
+          "from": "readable-stream@>=1.0.33-1 <1.1.0-0",
+          "resolved": "https://registry.npmjs.org/readable-stream/-/readable-stream-1.0.34.tgz"
         },
         "through2": {
           "version": "0.6.5",
-          "from": "through2@>=0.6.1 <0.7.0"
+          "from": "through2@>=0.6.1 <0.7.0",
+          "resolved": "https://registry.npmjs.org/through2/-/through2-0.6.5.tgz"
         }
       }
     },
     "gulp-less": {
       "version": "1.3.9",
       "from": "gulp-less@>=1.3.6 <2.0.0",
+      "resolved": "https://registry.npmjs.org/gulp-less/-/gulp-less-1.3.9.tgz",
       "dependencies": {
         "convert-source-map": {
           "version": "0.4.1",
-          "from": "convert-source-map@>=0.4.0 <0.5.0"
+          "from": "convert-source-map@>=0.4.0 <0.5.0",
+          "resolved": "https://registry.npmjs.org/convert-source-map/-/convert-source-map-0.4.1.tgz"
         },
         "readable-stream": {
           "version": "1.0.34",
-          "from": "readable-stream@>=1.0.17 <1.1.0"
+          "from": "readable-stream@>=1.0.17 <1.1.0",
+          "resolved": "https://registry.npmjs.org/readable-stream/-/readable-stream-1.0.34.tgz"
         },
         "through2": {
           "version": "0.5.1",
-          "from": "through2@>=0.5.1 <0.6.0"
+          "from": "through2@>=0.5.1 <0.6.0",
+          "resolved": "https://registry.npmjs.org/through2/-/through2-0.5.1.tgz"
         },
         "xtend": {
           "version": "3.0.0",
-          "from": "xtend@>=3.0.0 <3.1.0"
+          "from": "xtend@>=3.0.0 <3.1.0",
+          "resolved": "https://registry.npmjs.org/xtend/-/xtend-3.0.0.tgz"
         }
       }
     },
     "gulp-match": {
       "version": "1.0.2",
-      "from": "gulp-match@>=1.0.2 <2.0.0"
+      "from": "gulp-match@>=1.0.2 <2.0.0",
+      "resolved": "https://registry.npmjs.org/gulp-match/-/gulp-match-1.0.2.tgz"
     },
     "gulp-mocha": {
       "version": "2.2.0",
-      "from": "gulp-mocha@2.2.0"
+      "from": "gulp-mocha@2.2.0",
+      "resolved": "https://registry.npmjs.org/gulp-mocha/-/gulp-mocha-2.2.0.tgz"
     },
     "gulp-util": {
       "version": "3.0.7",
       "from": "gulp-util@>=3.0.6 <4.0.0",
+      "resolved": "https://registry.npmjs.org/gulp-util/-/gulp-util-3.0.7.tgz",
       "dependencies": {
         "object-assign": {
           "version": "3.0.0",
-          "from": "object-assign@>=3.0.0 <4.0.0"
+          "from": "object-assign@>=3.0.0 <4.0.0",
+          "resolved": "https://registry.npmjs.org/object-assign/-/object-assign-3.0.0.tgz"
         }
       }
     },
     "gulplog": {
       "version": "1.0.0",
-      "from": "gulplog@>=1.0.0 <2.0.0"
+      "from": "gulplog@>=1.0.0 <2.0.0",
+      "resolved": "https://registry.npmjs.org/gulplog/-/gulplog-1.0.0.tgz"
     },
     "handlebars": {
       "version": "3.0.3",
       "from": "handlebars@>=3.0.3 <4.0.0",
+      "resolved": "https://registry.npmjs.org/handlebars/-/handlebars-3.0.3.tgz",
       "dependencies": {
         "source-map": {
           "version": "0.1.43",
-          "from": "source-map@>=0.1.40 <0.2.0"
+          "from": "source-map@>=0.1.40 <0.2.0",
+          "resolved": "https://registry.npmjs.org/source-map/-/source-map-0.1.43.tgz"
         }
       }
     },
     "har-validator": {
       "version": "2.0.6",
-      "from": "har-validator@>=2.0.6 <2.1.0"
+      "from": "har-validator@>=2.0.6 <2.1.0",
+      "resolved": "https://registry.npmjs.org/har-validator/-/har-validator-2.0.6.tgz"
     },
     "has": {
       "version": "1.0.1",
-      "from": "has@>=1.0.0 <2.0.0"
+      "from": "has@>=1.0.0 <2.0.0",
+      "resolved": "https://registry.npmjs.org/has/-/has-1.0.1.tgz"
     },
     "has-ansi": {
       "version": "2.0.0",
-      "from": "has-ansi@>=2.0.0 <3.0.0"
+      "from": "has-ansi@>=2.0.0 <3.0.0",
+      "resolved": "https://registry.npmjs.org/has-ansi/-/has-ansi-2.0.0.tgz"
     },
     "has-flag": {
       "version": "1.0.0",
-      "from": "has-flag@>=1.0.0 <2.0.0"
+      "from": "has-flag@>=1.0.0 <2.0.0",
+      "resolved": "https://registry.npmjs.org/has-flag/-/has-flag-1.0.0.tgz"
     },
     "has-gulplog": {
       "version": "0.1.0",
-      "from": "has-gulplog@>=0.1.0 <0.2.0"
+      "from": "has-gulplog@>=0.1.0 <0.2.0",
+      "resolved": "https://registry.npmjs.org/has-gulplog/-/has-gulplog-0.1.0.tgz"
     },
     "hash.js": {
       "version": "1.0.3",
-      "from": "hash.js@>=1.0.0 <2.0.0"
+      "from": "hash.js@>=1.0.0 <2.0.0",
+      "resolved": "https://registry.npmjs.org/hash.js/-/hash.js-1.0.3.tgz"
     },
     "hawk": {
       "version": "1.1.1",
       "from": "hawk@1.1.1",
+      "resolved": "https://registry.npmjs.org/hawk/-/hawk-1.1.1.tgz",
       "dependencies": {
         "hoek": {
           "version": "0.9.1",
-          "from": "hoek@>=0.9.0 <0.10.0"
+          "from": "hoek@>=0.9.0 <0.10.0",
+          "resolved": "https://registry.npmjs.org/hoek/-/hoek-0.9.1.tgz"
         }
       }
     },
     "history": {
       "version": "2.1.2",
-      "from": "history@>=2.0.1 <3.0.0"
+      "from": "history@>=2.0.1 <3.0.0",
+      "resolved": "https://registry.npmjs.org/history/-/history-2.1.2.tgz"
     },
     "hoek": {
       "version": "2.16.3",
-      "from": "hoek@>=2.0.0 <3.0.0"
+      "from": "hoek@>=2.0.0 <3.0.0",
+      "resolved": "https://registry.npmjs.org/hoek/-/hoek-2.16.3.tgz"
     },
     "hoist-non-react-statics": {
       "version": "1.2.0",
-      "from": "hoist-non-react-statics@>=1.0.3 <2.0.0"
+      "from": "hoist-non-react-statics@>=1.0.3 <2.0.0",
+      "resolved": "https://registry.npmjs.org/hoist-non-react-statics/-/hoist-non-react-statics-1.2.0.tgz"
     },
     "home-or-tmp": {
       "version": "1.0.0",
-      "from": "home-or-tmp@>=1.0.0 <2.0.0"
+      "from": "home-or-tmp@>=1.0.0 <2.0.0",
+      "resolved": "https://registry.npmjs.org/home-or-tmp/-/home-or-tmp-1.0.0.tgz"
     },
     "hosted-git-info": {
       "version": "2.1.5",
-      "from": "hosted-git-info@>=2.1.4 <3.0.0"
+      "from": "hosted-git-info@>=2.1.4 <3.0.0",
+      "resolved": "https://registry.npmjs.org/hosted-git-info/-/hosted-git-info-2.1.5.tgz"
     },
     "html-entities": {
       "version": "1.2.0",
-      "from": "html-entities@>=1.2.0 <2.0.0"
+      "from": "html-entities@>=1.2.0 <2.0.0",
+      "resolved": "https://registry.npmjs.org/html-entities/-/html-entities-1.2.0.tgz"
     },
     "htmlescape": {
       "version": "1.1.1",
-      "from": "htmlescape@>=1.1.0 <2.0.0"
+      "from": "htmlescape@>=1.1.0 <2.0.0",
+      "resolved": "https://registry.npmjs.org/htmlescape/-/htmlescape-1.1.1.tgz"
     },
     "htmlparser2": {
       "version": "3.8.3",
-      "from": "htmlparser2@>=3.8.0 <3.9.0"
+      "from": "htmlparser2@>=3.8.0 <3.9.0",
+      "resolved": "https://registry.npmjs.org/htmlparser2/-/htmlparser2-3.8.3.tgz"
     },
     "http-browserify": {
       "version": "1.7.0",
-      "from": "http-browserify@>=1.3.2 <2.0.0"
+      "from": "http-browserify@>=1.3.2 <2.0.0",
+      "resolved": "https://registry.npmjs.org/http-browserify/-/http-browserify-1.7.0.tgz"
     },
     "http-errors": {
       "version": "1.5.0",
       "from": "http-errors@>=1.5.0 <1.6.0",
+      "resolved": "https://registry.npmjs.org/http-errors/-/http-errors-1.5.0.tgz",
       "dependencies": {
         "inherits": {
           "version": "2.0.1",
-          "from": "inherits@2.0.1"
+          "from": "inherits@2.0.1",
+          "resolved": "https://registry.npmjs.org/inherits/-/inherits-2.0.1.tgz"
         }
       }
     },
     "http-signature": {
       "version": "0.10.1",
-      "from": "http-signature@>=0.10.0 <0.11.0"
+      "from": "http-signature@>=0.10.0 <0.11.0",
+      "resolved": "https://registry.npmjs.org/http-signature/-/http-signature-0.10.1.tgz"
     },
     "https-browserify": {
       "version": "0.0.1",
-      "from": "https-browserify@>=0.0.0 <0.1.0"
+      "from": "https-browserify@>=0.0.0 <0.1.0",
+      "resolved": "https://registry.npmjs.org/https-browserify/-/https-browserify-0.0.1.tgz"
     },
     "iconv-lite": {
       "version": "0.4.13",
-      "from": "iconv-lite@>=0.4.13 <0.5.0"
+      "from": "iconv-lite@>=0.4.13 <0.5.0",
+      "resolved": "https://registry.npmjs.org/iconv-lite/-/iconv-lite-0.4.13.tgz"
     },
     "ieee754": {
       "version": "1.1.6",
-      "from": "ieee754@>=1.1.4 <2.0.0"
+      "from": "ieee754@>=1.1.4 <2.0.0",
+      "resolved": "https://registry.npmjs.org/ieee754/-/ieee754-1.1.6.tgz"
     },
     "ignore": {
       "version": "3.1.5",
-      "from": "ignore@>=3.0.10 <4.0.0"
+      "from": "ignore@>=3.0.10 <4.0.0",
+      "resolved": "https://registry.npmjs.org/ignore/-/ignore-3.1.5.tgz"
     },
     "immutable": {
       "version": "3.8.1",
-      "from": "immutable@3.8.1"
+      "from": "immutable@3.8.1",
+      "resolved": "https://registry.npmjs.org/immutable/-/immutable-3.8.1.tgz"
     },
     "imurmurhash": {
       "version": "0.1.4",
-      "from": "imurmurhash@>=0.1.4 <0.2.0"
+      "from": "imurmurhash@>=0.1.4 <0.2.0",
+      "resolved": "https://registry.npmjs.org/imurmurhash/-/imurmurhash-0.1.4.tgz"
     },
     "indent-string": {
       "version": "1.2.2",
-      "from": "indent-string@>=1.1.0 <2.0.0"
+      "from": "indent-string@>=1.1.0 <2.0.0",
+      "resolved": "https://registry.npmjs.org/indent-string/-/indent-string-1.2.2.tgz"
     },
     "indexof": {
       "version": "0.0.1",
-      "from": "indexof@0.0.1"
+      "from": "indexof@0.0.1",
+      "resolved": "https://registry.npmjs.org/indexof/-/indexof-0.0.1.tgz"
     },
     "inflight": {
       "version": "1.0.5",
-      "from": "inflight@>=1.0.4 <2.0.0"
+      "from": "inflight@>=1.0.4 <2.0.0",
+      "resolved": "https://registry.npmjs.org/inflight/-/inflight-1.0.5.tgz"
     },
     "inherits": {
       "version": "2.0.3",
-      "from": "inherits@>=2.0.1 <2.1.0"
+      "from": "inherits@>=2.0.1 <2.1.0",
+      "resolved": "https://registry.npmjs.org/inherits/-/inherits-2.0.3.tgz"
     },
     "ini": {
       "version": "1.3.4",
-      "from": "ini@>=1.3.4 <2.0.0"
+      "from": "ini@>=1.3.4 <2.0.0",
+      "resolved": "https://registry.npmjs.org/ini/-/ini-1.3.4.tgz"
     },
     "inline-source-map": {
       "version": "0.6.2",
       "from": "inline-source-map@>=0.6.0 <0.7.0",
+      "resolved": "https://registry.npmjs.org/inline-source-map/-/inline-source-map-0.6.2.tgz",
       "dependencies": {
         "source-map": {
           "version": "0.5.6",
-          "from": "source-map@>=0.5.3 <0.6.0"
+          "from": "source-map@>=0.5.3 <0.6.0",
+          "resolved": "https://registry.npmjs.org/source-map/-/source-map-0.5.6.tgz"
         }
       }
     },
     "inquirer": {
       "version": "0.12.0",
-      "from": "inquirer@>=0.12.0 <0.13.0"
+      "from": "inquirer@>=0.12.0 <0.13.0",
+      "resolved": "https://registry.npmjs.org/inquirer/-/inquirer-0.12.0.tgz"
     },
     "insert-module-globals": {
       "version": "7.0.1",
       "from": "insert-module-globals@>=7.0.0 <8.0.0",
+      "resolved": "https://registry.npmjs.org/insert-module-globals/-/insert-module-globals-7.0.1.tgz",
       "dependencies": {
         "concat-stream": {
           "version": "1.5.2",
-          "from": "concat-stream@>=1.5.1 <1.6.0"
+          "from": "concat-stream@>=1.5.1 <1.6.0",
+          "resolved": "https://registry.npmjs.org/concat-stream/-/concat-stream-1.5.2.tgz"
         },
         "isarray": {
           "version": "1.0.0",
-          "from": "isarray@>=1.0.0 <1.1.0"
+          "from": "isarray@>=1.0.0 <1.1.0",
+          "resolved": "https://registry.npmjs.org/isarray/-/isarray-1.0.0.tgz"
         },
         "readable-stream": {
           "version": "2.0.6",
-          "from": "readable-stream@>=2.0.0 <2.1.0"
+          "from": "readable-stream@>=2.0.0 <2.1.0",
+          "resolved": "https://registry.npmjs.org/readable-stream/-/readable-stream-2.0.6.tgz"
         }
       }
     },
     "interpret": {
       "version": "1.0.1",
-      "from": "interpret@>=1.0.0 <2.0.0"
+      "from": "interpret@>=1.0.0 <2.0.0",
+      "resolved": "https://registry.npmjs.org/interpret/-/interpret-1.0.1.tgz"
     },
     "invariant": {
       "version": "2.2.1",
-      "from": "invariant@>=2.0.0 <3.0.0"
+      "from": "invariant@>=2.0.0 <3.0.0",
+      "resolved": "https://registry.npmjs.org/invariant/-/invariant-2.2.1.tgz"
     },
     "ipaddr.js": {
       "version": "1.1.1",
-      "from": "ipaddr.js@1.1.1"
+      "from": "ipaddr.js@1.1.1",
+      "resolved": "https://registry.npmjs.org/ipaddr.js/-/ipaddr.js-1.1.1.tgz"
     },
     "irregular-plurals": {
       "version": "1.2.0",
-      "from": "irregular-plurals@>=1.0.0 <2.0.0"
+      "from": "irregular-plurals@>=1.0.0 <2.0.0",
+      "resolved": "https://registry.npmjs.org/irregular-plurals/-/irregular-plurals-1.2.0.tgz"
     },
     "is-absolute": {
       "version": "0.2.5",
       "from": "is-absolute@>=0.2.3 <0.3.0",
+      "resolved": "https://registry.npmjs.org/is-absolute/-/is-absolute-0.2.5.tgz",
       "dependencies": {
         "is-windows": {
           "version": "0.1.1",
-          "from": "is-windows@>=0.1.1 <0.2.0"
+          "from": "is-windows@>=0.1.1 <0.2.0",
+          "resolved": "https://registry.npmjs.org/is-windows/-/is-windows-0.1.1.tgz"
         }
       }
     },
     "is-arrayish": {
       "version": "0.2.1",
-      "from": "is-arrayish@>=0.2.1 <0.3.0"
+      "from": "is-arrayish@>=0.2.1 <0.3.0",
+      "resolved": "https://registry.npmjs.org/is-arrayish/-/is-arrayish-0.2.1.tgz"
     },
     "is-binary-path": {
       "version": "1.0.1",
-      "from": "is-binary-path@>=1.0.0 <2.0.0"
+      "from": "is-binary-path@>=1.0.0 <2.0.0",
+      "resolved": "https://registry.npmjs.org/is-binary-path/-/is-binary-path-1.0.1.tgz"
     },
     "is-buffer": {
       "version": "1.1.4",
-      "from": "is-buffer@>=1.1.0 <2.0.0"
+      "from": "is-buffer@>=1.1.0 <2.0.0",
+      "resolved": "https://registry.npmjs.org/is-buffer/-/is-buffer-1.1.4.tgz"
     },
     "is-builtin-module": {
       "version": "1.0.0",
-      "from": "is-builtin-module@>=1.0.0 <2.0.0"
+      "from": "is-builtin-module@>=1.0.0 <2.0.0",
+      "resolved": "https://registry.npmjs.org/is-builtin-module/-/is-builtin-module-1.0.0.tgz"
     },
     "is-callable": {
       "version": "1.1.3",
-      "from": "is-callable@>=1.1.3 <2.0.0"
+      "from": "is-callable@>=1.1.3 <2.0.0",
+      "resolved": "https://registry.npmjs.org/is-callable/-/is-callable-1.1.3.tgz"
     },
     "is-date-object": {
       "version": "1.0.1",
-      "from": "is-date-object@>=1.0.1 <2.0.0"
+      "from": "is-date-object@>=1.0.1 <2.0.0",
+      "resolved": "https://registry.npmjs.org/is-date-object/-/is-date-object-1.0.1.tgz"
     },
     "is-dom": {
       "version": "1.0.5",
-      "from": "is-dom@>=1.0.5 <2.0.0"
+      "from": "is-dom@>=1.0.5 <2.0.0",
+      "resolved": "https://registry.npmjs.org/is-dom/-/is-dom-1.0.5.tgz"
     },
     "is-dotfile": {
       "version": "1.0.2",
-      "from": "is-dotfile@>=1.0.0 <2.0.0"
+      "from": "is-dotfile@>=1.0.0 <2.0.0",
+      "resolved": "https://registry.npmjs.org/is-dotfile/-/is-dotfile-1.0.2.tgz"
     },
     "is-equal-shallow": {
       "version": "0.1.3",
-      "from": "is-equal-shallow@>=0.1.3 <0.2.0"
+      "from": "is-equal-shallow@>=0.1.3 <0.2.0",
+      "resolved": "https://registry.npmjs.org/is-equal-shallow/-/is-equal-shallow-0.1.3.tgz"
     },
     "is-extendable": {
       "version": "0.1.1",
-      "from": "is-extendable@>=0.1.1 <0.2.0"
+      "from": "is-extendable@>=0.1.1 <0.2.0",
+      "resolved": "https://registry.npmjs.org/is-extendable/-/is-extendable-0.1.1.tgz"
     },
     "is-extglob": {
       "version": "1.0.0",
-      "from": "is-extglob@>=1.0.0 <2.0.0"
+      "from": "is-extglob@>=1.0.0 <2.0.0",
+      "resolved": "https://registry.npmjs.org/is-extglob/-/is-extglob-1.0.0.tgz"
     },
     "is-finite": {
       "version": "1.0.1",
-      "from": "is-finite@>=1.0.0 <2.0.0"
+      "from": "is-finite@>=1.0.0 <2.0.0",
+      "resolved": "https://registry.npmjs.org/is-finite/-/is-finite-1.0.1.tgz"
     },
     "is-fullwidth-code-point": {
       "version": "1.0.0",
-      "from": "is-fullwidth-code-point@>=1.0.0 <2.0.0"
+      "from": "is-fullwidth-code-point@>=1.0.0 <2.0.0",
+      "resolved": "https://registry.npmjs.org/is-fullwidth-code-point/-/is-fullwidth-code-point-1.0.0.tgz"
     },
     "is-glob": {
       "version": "2.0.1",
-      "from": "is-glob@>=2.0.1 <3.0.0"
+      "from": "is-glob@>=2.0.1 <3.0.0",
+      "resolved": "https://registry.npmjs.org/is-glob/-/is-glob-2.0.1.tgz"
     },
     "is-my-json-valid": {
       "version": "2.13.1",
-      "from": "is-my-json-valid@>=2.10.0 <3.0.0"
+      "from": "is-my-json-valid@>=2.10.0 <3.0.0",
+      "resolved": "https://registry.npmjs.org/is-my-json-valid/-/is-my-json-valid-2.13.1.tgz"
     },
     "is-number": {
       "version": "2.1.0",
-      "from": "is-number@>=2.1.0 <3.0.0"
+      "from": "is-number@>=2.1.0 <3.0.0",
+      "resolved": "https://registry.npmjs.org/is-number/-/is-number-2.1.0.tgz"
     },
     "is-path-cwd": {
       "version": "1.0.0",
-      "from": "is-path-cwd@>=1.0.0 <2.0.0"
+      "from": "is-path-cwd@>=1.0.0 <2.0.0",
+      "resolved": "https://registry.npmjs.org/is-path-cwd/-/is-path-cwd-1.0.0.tgz"
     },
     "is-path-in-cwd": {
       "version": "1.0.0",
-      "from": "is-path-in-cwd@>=1.0.0 <2.0.0"
+      "from": "is-path-in-cwd@>=1.0.0 <2.0.0",
+      "resolved": "https://registry.npmjs.org/is-path-in-cwd/-/is-path-in-cwd-1.0.0.tgz"
     },
     "is-path-inside": {
       "version": "1.0.0",
-      "from": "is-path-inside@>=1.0.0 <2.0.0"
+      "from": "is-path-inside@>=1.0.0 <2.0.0",
+      "resolved": "https://registry.npmjs.org/is-path-inside/-/is-path-inside-1.0.0.tgz"
     },
     "is-posix-bracket": {
       "version": "0.1.1",
-      "from": "is-posix-bracket@>=0.1.0 <0.2.0"
+      "from": "is-posix-bracket@>=0.1.0 <0.2.0",
+      "resolved": "https://registry.npmjs.org/is-posix-bracket/-/is-posix-bracket-0.1.1.tgz"
     },
     "is-primitive": {
       "version": "2.0.0",
-      "from": "is-primitive@>=2.0.0 <3.0.0"
+      "from": "is-primitive@>=2.0.0 <3.0.0",
+      "resolved": "https://registry.npmjs.org/is-primitive/-/is-primitive-2.0.0.tgz"
     },
     "is-promise": {
       "version": "1.0.1",
-      "from": "is-promise@>=1.0.0 <2.0.0"
+      "from": "is-promise@>=1.0.0 <2.0.0",
+      "resolved": "https://registry.npmjs.org/is-promise/-/is-promise-1.0.1.tgz"
     },
     "is-property": {
       "version": "1.0.2",
-      "from": "is-property@>=1.0.0 <2.0.0"
+      "from": "is-property@>=1.0.0 <2.0.0",
+      "resolved": "https://registry.npmjs.org/is-property/-/is-property-1.0.2.tgz"
     },
     "is-regex": {
       "version": "1.0.3",
-      "from": "is-regex@>=1.0.3 <2.0.0"
+      "from": "is-regex@>=1.0.3 <2.0.0",
+      "resolved": "https://registry.npmjs.org/is-regex/-/is-regex-1.0.3.tgz"
     },
     "is-relative": {
       "version": "0.2.1",
-      "from": "is-relative@>=0.2.1 <0.3.0"
+      "from": "is-relative@>=0.2.1 <0.3.0",
+      "resolved": "https://registry.npmjs.org/is-relative/-/is-relative-0.2.1.tgz"
     },
     "is-resolvable": {
       "version": "1.0.0",
-      "from": "is-resolvable@>=1.0.0 <2.0.0"
+      "from": "is-resolvable@>=1.0.0 <2.0.0",
+      "resolved": "https://registry.npmjs.org/is-resolvable/-/is-resolvable-1.0.0.tgz"
     },
     "is-stream": {
       "version": "1.1.0",
-      "from": "is-stream@>=1.0.1 <2.0.0"
+      "from": "is-stream@>=1.0.1 <2.0.0",
+      "resolved": "https://registry.npmjs.org/is-stream/-/is-stream-1.1.0.tgz"
     },
     "is-subset": {
       "version": "0.1.1",
-      "from": "is-subset@>=0.1.1 <0.2.0"
+      "from": "is-subset@>=0.1.1 <0.2.0",
+      "resolved": "https://registry.npmjs.org/is-subset/-/is-subset-0.1.1.tgz"
     },
     "is-symbol": {
       "version": "1.0.1",
-      "from": "is-symbol@>=1.0.1 <2.0.0"
+      "from": "is-symbol@>=1.0.1 <2.0.0",
+      "resolved": "https://registry.npmjs.org/is-symbol/-/is-symbol-1.0.1.tgz"
     },
     "is-typedarray": {
       "version": "1.0.0",
-      "from": "is-typedarray@>=1.0.0 <1.1.0"
+      "from": "is-typedarray@>=1.0.0 <1.1.0",
+      "resolved": "https://registry.npmjs.org/is-typedarray/-/is-typedarray-1.0.0.tgz"
     },
     "is-unc-path": {
       "version": "0.1.1",
-      "from": "is-unc-path@>=0.1.1 <0.2.0"
+      "from": "is-unc-path@>=0.1.1 <0.2.0",
+      "resolved": "https://registry.npmjs.org/is-unc-path/-/is-unc-path-0.1.1.tgz"
     },
     "is-utf8": {
       "version": "0.2.1",
-      "from": "is-utf8@>=0.2.0 <0.3.0"
+      "from": "is-utf8@>=0.2.0 <0.3.0",
+      "resolved": "https://registry.npmjs.org/is-utf8/-/is-utf8-0.2.1.tgz"
     },
     "is-windows": {
       "version": "0.2.0",
-      "from": "is-windows@>=0.2.0 <0.3.0"
+      "from": "is-windows@>=0.2.0 <0.3.0",
+      "resolved": "https://registry.npmjs.org/is-windows/-/is-windows-0.2.0.tgz"
     },
     "isarray": {
       "version": "0.0.1",
-      "from": "isarray@0.0.1"
+      "from": "isarray@0.0.1",
+      "resolved": "https://registry.npmjs.org/isarray/-/isarray-0.0.1.tgz"
     },
     "isemail": {
       "version": "1.2.0",
-      "from": "isemail@>=1.0.0 <2.0.0"
+      "from": "isemail@>=1.0.0 <2.0.0",
+      "resolved": "https://registry.npmjs.org/isemail/-/isemail-1.2.0.tgz"
     },
     "isexe": {
       "version": "1.1.2",
-      "from": "isexe@>=1.1.1 <2.0.0"
+      "from": "isexe@>=1.1.1 <2.0.0",
+      "resolved": "https://registry.npmjs.org/isexe/-/isexe-1.1.2.tgz"
     },
     "isobject": {
       "version": "2.1.0",
       "from": "isobject@>=2.0.0 <3.0.0",
+      "resolved": "https://registry.npmjs.org/isobject/-/isobject-2.1.0.tgz",
       "dependencies": {
         "isarray": {
           "version": "1.0.0",
-          "from": "isarray@1.0.0"
+          "from": "isarray@1.0.0",
+          "resolved": "https://registry.npmjs.org/isarray/-/isarray-1.0.0.tgz"
         }
       }
     },
     "isomorphic-fetch": {
       "version": "2.2.1",
-      "from": "isomorphic-fetch@2.2.1"
+      "from": "isomorphic-fetch@2.2.1",
+      "resolved": "https://registry.npmjs.org/isomorphic-fetch/-/isomorphic-fetch-2.2.1.tgz"
     },
     "isstream": {
       "version": "0.1.2",
-      "from": "isstream@>=0.1.2 <0.2.0"
+      "from": "isstream@>=0.1.2 <0.2.0",
+      "resolved": "https://registry.npmjs.org/isstream/-/isstream-0.1.2.tgz"
     },
     "jade": {
       "version": "0.26.3",
       "from": "jade@0.26.3",
+      "resolved": "https://registry.npmjs.org/jade/-/jade-0.26.3.tgz",
       "dependencies": {
         "commander": {
           "version": "0.6.1",
-          "from": "commander@0.6.1"
+          "from": "commander@0.6.1",
+          "resolved": "https://registry.npmjs.org/commander/-/commander-0.6.1.tgz"
         },
         "mkdirp": {
           "version": "0.3.0",
-          "from": "mkdirp@0.3.0"
+          "from": "mkdirp@0.3.0",
+          "resolved": "https://registry.npmjs.org/mkdirp/-/mkdirp-0.3.0.tgz"
         }
       }
     },
     "jasmine": {
       "version": "2.5.1",
       "from": "jasmine@>=2.3.0 <3.0.0",
+      "resolved": "https://registry.npmjs.org/jasmine/-/jasmine-2.5.1.tgz",
       "dependencies": {
         "glob": {
           "version": "7.0.6",
-          "from": "glob@>=7.0.6 <8.0.0"
+          "from": "glob@>=7.0.6 <8.0.0",
+          "resolved": "https://registry.npmjs.org/glob/-/glob-7.0.6.tgz"
         }
       }
     },
     "jasmine-core": {
       "version": "2.5.1",
-      "from": "jasmine-core@>=2.5.1 <2.6.0"
+      "from": "jasmine-core@>=2.5.1 <2.6.0",
+      "resolved": "https://registry.npmjs.org/jasmine-core/-/jasmine-core-2.5.1.tgz"
     },
     "jasmine-reporters": {
       "version": "2.2.0",
-      "from": "jasmine-reporters@>=2.0.6 <3.0.0"
+      "from": "jasmine-reporters@>=2.0.6 <3.0.0",
+      "resolved": "https://registry.npmjs.org/jasmine-reporters/-/jasmine-reporters-2.2.0.tgz"
     },
     "jasmine-terminal-reporter": {
       "version": "1.0.2",
       "from": "jasmine-terminal-reporter@>=1.0.0 <2.0.0",
+      "resolved": "https://registry.npmjs.org/jasmine-terminal-reporter/-/jasmine-terminal-reporter-1.0.2.tgz",
       "dependencies": {
         "indent-string": {
           "version": "2.1.0",
-          "from": "indent-string@>=2.1.0 <3.0.0"
+          "from": "indent-string@>=2.1.0 <3.0.0",
+          "resolved": "https://registry.npmjs.org/indent-string/-/indent-string-2.1.0.tgz"
         },
         "repeating": {
           "version": "2.0.1",
-          "from": "repeating@>=2.0.0 <3.0.0"
+          "from": "repeating@>=2.0.0 <3.0.0",
+          "resolved": "https://registry.npmjs.org/repeating/-/repeating-2.0.1.tgz"
         }
       }
     },
     "jju": {
       "version": "1.3.0",
-      "from": "jju@>=1.1.0 <2.0.0"
+      "from": "jju@>=1.1.0 <2.0.0",
+      "resolved": "https://registry.npmjs.org/jju/-/jju-1.3.0.tgz"
     },
     "jodid25519": {
       "version": "1.0.2",
-      "from": "jodid25519@>=1.0.0 <2.0.0"
+      "from": "jodid25519@>=1.0.0 <2.0.0",
+      "resolved": "https://registry.npmjs.org/jodid25519/-/jodid25519-1.0.2.tgz"
     },
     "joi": {
       "version": "6.10.1",
-      "from": "joi@>=6.10.1 <7.0.0"
+      "from": "joi@>=6.10.1 <7.0.0",
+      "resolved": "https://registry.npmjs.org/joi/-/joi-6.10.1.tgz"
     },
     "js-tokens": {
       "version": "1.0.3",
-      "from": "js-tokens@>=1.0.1 <2.0.0"
+      "from": "js-tokens@>=1.0.1 <2.0.0",
+      "resolved": "https://registry.npmjs.org/js-tokens/-/js-tokens-1.0.3.tgz"
     },
     "js-yaml": {
       "version": "3.6.1",
       "from": "js-yaml@>=3.6.0 <4.0.0",
+      "resolved": "https://registry.npmjs.org/js-yaml/-/js-yaml-3.6.1.tgz",
       "dependencies": {
         "esprima": {
           "version": "2.7.3",
-          "from": "esprima@>=2.6.0 <3.0.0"
+          "from": "esprima@>=2.6.0 <3.0.0",
+          "resolved": "https://registry.npmjs.org/esprima/-/esprima-2.7.3.tgz"
         }
       }
     },
     "jsbn": {
       "version": "0.1.0",
-      "from": "jsbn@>=0.1.0 <0.2.0"
+      "from": "jsbn@>=0.1.0 <0.2.0",
+      "resolved": "https://registry.npmjs.org/jsbn/-/jsbn-0.1.0.tgz"
     },
     "jsdom": {
       "version": "7.2.2",
       "from": "jsdom@>=7.0.2 <8.0.0",
+      "resolved": "https://registry.npmjs.org/jsdom/-/jsdom-7.2.2.tgz",
       "dependencies": {
         "acorn": {
           "version": "2.7.0",
-          "from": "acorn@>=2.4.0 <3.0.0"
+          "from": "acorn@>=2.4.0 <3.0.0",
+          "resolved": "https://registry.npmjs.org/acorn/-/acorn-2.7.0.tgz"
         },
         "assert-plus": {
           "version": "0.2.0",
-          "from": "assert-plus@>=0.2.0 <0.3.0"
+          "from": "assert-plus@>=0.2.0 <0.3.0",
+          "resolved": "https://registry.npmjs.org/assert-plus/-/assert-plus-0.2.0.tgz"
         },
         "async": {
           "version": "2.0.1",
-          "from": "async@>=2.0.1 <3.0.0"
+          "from": "async@>=2.0.1 <3.0.0",
+          "resolved": "https://registry.npmjs.org/async/-/async-2.0.1.tgz"
         },
         "aws-sign2": {
           "version": "0.6.0",
-          "from": "aws-sign2@>=0.6.0 <0.7.0"
+          "from": "aws-sign2@>=0.6.0 <0.7.0",
+          "resolved": "https://registry.npmjs.org/aws-sign2/-/aws-sign2-0.6.0.tgz"
         },
         "boom": {
           "version": "2.10.1",
-          "from": "boom@>=2.0.0 <3.0.0"
+          "from": "boom@>=2.0.0 <3.0.0",
+          "resolved": "https://registry.npmjs.org/boom/-/boom-2.10.1.tgz"
         },
         "combined-stream": {
           "version": "1.0.5",
-          "from": "combined-stream@>=1.0.5 <1.1.0"
+          "from": "combined-stream@>=1.0.5 <1.1.0",
+          "resolved": "https://registry.npmjs.org/combined-stream/-/combined-stream-1.0.5.tgz"
         },
         "cryptiles": {
           "version": "2.0.5",
-          "from": "cryptiles@>=2.0.0 <3.0.0"
+          "from": "cryptiles@>=2.0.0 <3.0.0",
+          "resolved": "https://registry.npmjs.org/cryptiles/-/cryptiles-2.0.5.tgz"
         },
         "delayed-stream": {
           "version": "1.0.0",
-          "from": "delayed-stream@>=1.0.0 <1.1.0"
+          "from": "delayed-stream@>=1.0.0 <1.1.0",
+          "resolved": "https://registry.npmjs.org/delayed-stream/-/delayed-stream-1.0.0.tgz"
         },
         "escodegen": {
           "version": "1.8.1",
-          "from": "escodegen@>=1.6.1 <2.0.0"
+          "from": "escodegen@>=1.6.1 <2.0.0",
+          "resolved": "https://registry.npmjs.org/escodegen/-/escodegen-1.8.1.tgz"
         },
         "esprima": {
           "version": "2.7.3",
-          "from": "esprima@2.7.3"
+          "from": "esprima@2.7.3",
+          "resolved": "https://registry.npmjs.org/esprima/-/esprima-2.7.3.tgz"
         },
         "estraverse": {
           "version": "1.9.3",
-          "from": "estraverse@>=1.9.1 <2.0.0"
+          "from": "estraverse@>=1.9.1 <2.0.0",
+          "resolved": "https://registry.npmjs.org/estraverse/-/estraverse-1.9.3.tgz"
         },
         "forever-agent": {
           "version": "0.6.1",
-          "from": "forever-agent@>=0.6.1 <0.7.0"
+          "from": "forever-agent@>=0.6.1 <0.7.0",
+          "resolved": "https://registry.npmjs.org/forever-agent/-/forever-agent-0.6.1.tgz"
         },
         "form-data": {
           "version": "1.0.1",
-          "from": "form-data@>=1.0.0-rc4 <1.1.0"
+          "from": "form-data@>=1.0.0-rc4 <1.1.0",
+          "resolved": "https://registry.npmjs.org/form-data/-/form-data-1.0.1.tgz"
         },
         "hawk": {
           "version": "3.1.3",
-          "from": "hawk@>=3.1.3 <3.2.0"
+          "from": "hawk@>=3.1.3 <3.2.0",
+          "resolved": "https://registry.npmjs.org/hawk/-/hawk-3.1.3.tgz"
         },
         "http-signature": {
           "version": "1.1.1",
-          "from": "http-signature@>=1.1.0 <1.2.0"
+          "from": "http-signature@>=1.1.0 <1.2.0",
+          "resolved": "https://registry.npmjs.org/http-signature/-/http-signature-1.1.1.tgz"
         },
         "mime-types": {
           "version": "2.1.11",
-          "from": "mime-types@>=2.1.7 <2.2.0"
+          "from": "mime-types@>=2.1.7 <2.2.0",
+          "resolved": "https://registry.npmjs.org/mime-types/-/mime-types-2.1.11.tgz"
         },
         "oauth-sign": {
           "version": "0.8.2",
-          "from": "oauth-sign@>=0.8.1 <0.9.0"
+          "from": "oauth-sign@>=0.8.1 <0.9.0",
+          "resolved": "https://registry.npmjs.org/oauth-sign/-/oauth-sign-0.8.2.tgz"
         },
         "qs": {
           "version": "6.2.1",
-          "from": "qs@>=6.2.0 <6.3.0"
+          "from": "qs@>=6.2.0 <6.3.0",
+          "resolved": "https://registry.npmjs.org/qs/-/qs-6.2.1.tgz"
         },
         "request": {
           "version": "2.74.0",
-          "from": "request@>=2.55.0 <3.0.0"
+          "from": "request@>=2.55.0 <3.0.0",
+          "resolved": "https://registry.npmjs.org/request/-/request-2.74.0.tgz"
         },
         "sntp": {
           "version": "1.0.9",
-          "from": "sntp@>=1.0.0 <2.0.0"
+          "from": "sntp@>=1.0.0 <2.0.0",
+          "resolved": "https://registry.npmjs.org/sntp/-/sntp-1.0.9.tgz"
         },
         "source-map": {
           "version": "0.2.0",
-          "from": "source-map@>=0.2.0 <0.3.0"
+          "from": "source-map@>=0.2.0 <0.3.0",
+          "resolved": "https://registry.npmjs.org/source-map/-/source-map-0.2.0.tgz"
         }
       }
     },
     "jsesc": {
       "version": "0.5.0",
-      "from": "jsesc@>=0.5.0 <0.6.0"
+      "from": "jsesc@>=0.5.0 <0.6.0",
+      "resolved": "https://registry.npmjs.org/jsesc/-/jsesc-0.5.0.tgz"
     },
     "jshint": {
       "version": "2.9.3",
       "from": "jshint@>=2.0.0 <3.0.0",
+      "resolved": "https://registry.npmjs.org/jshint/-/jshint-2.9.3.tgz",
       "dependencies": {
         "lodash": {
           "version": "3.7.0",
-          "from": "lodash@>=3.7.0 <3.8.0"
+          "from": "lodash@>=3.7.0 <3.8.0",
+          "resolved": "https://registry.npmjs.org/lodash/-/lodash-3.7.0.tgz"
         },
         "shelljs": {
           "version": "0.3.0",
-          "from": "shelljs@>=0.3.0 <0.4.0"
+          "from": "shelljs@>=0.3.0 <0.4.0",
+          "resolved": "https://registry.npmjs.org/shelljs/-/shelljs-0.3.0.tgz"
         }
       }
     },
     "json-parse-helpfulerror": {
       "version": "1.0.3",
-      "from": "json-parse-helpfulerror@>=1.0.3 <2.0.0"
+      "from": "json-parse-helpfulerror@>=1.0.3 <2.0.0",
+      "resolved": "https://registry.npmjs.org/json-parse-helpfulerror/-/json-parse-helpfulerror-1.0.3.tgz"
     },
     "json-schema": {
       "version": "0.2.3",
-      "from": "json-schema@0.2.3"
+      "from": "json-schema@0.2.3",
+      "resolved": "https://registry.npmjs.org/json-schema/-/json-schema-0.2.3.tgz"
     },
     "json-stable-stringify": {
       "version": "0.0.1",
-      "from": "json-stable-stringify@>=0.0.0 <0.1.0"
+      "from": "json-stable-stringify@>=0.0.0 <0.1.0",
+      "resolved": "https://registry.npmjs.org/json-stable-stringify/-/json-stable-stringify-0.0.1.tgz"
     },
     "json-stringify-safe": {
       "version": "5.0.1",
-      "from": "json-stringify-safe@>=5.0.0 <5.1.0"
+      "from": "json-stringify-safe@>=5.0.0 <5.1.0",
+      "resolved": "https://registry.npmjs.org/json-stringify-safe/-/json-stringify-safe-5.0.1.tgz"
     },
     "json5": {
       "version": "0.4.0",
-      "from": "json5@>=0.4.0 <0.5.0"
+      "from": "json5@>=0.4.0 <0.5.0",
+      "resolved": "https://registry.npmjs.org/json5/-/json5-0.4.0.tgz"
     },
     "jsonify": {
       "version": "0.0.0",
-      "from": "jsonify@>=0.0.0 <0.1.0"
+      "from": "jsonify@>=0.0.0 <0.1.0",
+      "resolved": "https://registry.npmjs.org/jsonify/-/jsonify-0.0.0.tgz"
     },
     "jsonparse": {
       "version": "1.2.0",
-      "from": "jsonparse@>=1.2.0 <2.0.0"
+      "from": "jsonparse@>=1.2.0 <2.0.0",
+      "resolved": "https://registry.npmjs.org/jsonparse/-/jsonparse-1.2.0.tgz"
     },
     "jsonpointer": {
       "version": "2.0.0",
-      "from": "jsonpointer@2.0.0"
+      "from": "jsonpointer@2.0.0",
+      "resolved": "https://registry.npmjs.org/jsonpointer/-/jsonpointer-2.0.0.tgz"
     },
     "JSONStream": {
       "version": "1.1.4",
-      "from": "JSONStream@>=1.0.3 <2.0.0"
+      "from": "JSONStream@>=1.0.3 <2.0.0",
+      "resolved": "https://registry.npmjs.org/JSONStream/-/JSONStream-1.1.4.tgz"
     },
     "jsonwebtoken": {
       "version": "7.1.9",
-      "from": "jsonwebtoken@7.1.9"
+      "from": "jsonwebtoken@7.1.9",
+      "resolved": "https://registry.npmjs.org/jsonwebtoken/-/jsonwebtoken-7.1.9.tgz"
     },
     "jsprim": {
       "version": "1.3.1",
-      "from": "jsprim@>=1.2.2 <2.0.0"
+      "from": "jsprim@>=1.2.2 <2.0.0",
+      "resolved": "https://registry.npmjs.org/jsprim/-/jsprim-1.3.1.tgz"
     },
     "jstransform": {
       "version": "11.0.3",
       "from": "jstransform@>=11.0.3 <12.0.0",
+      "resolved": "https://registry.npmjs.org/jstransform/-/jstransform-11.0.3.tgz",
       "dependencies": {
         "object-assign": {
           "version": "2.1.1",
-          "from": "object-assign@>=2.0.0 <3.0.0"
+          "from": "object-assign@>=2.0.0 <3.0.0",
+          "resolved": "https://registry.npmjs.org/object-assign/-/object-assign-2.1.1.tgz"
         }
       }
     },
     "jwa": {
       "version": "1.1.3",
-      "from": "jwa@>=1.1.2 <2.0.0"
+      "from": "jwa@>=1.1.2 <2.0.0",
+      "resolved": "https://registry.npmjs.org/jwa/-/jwa-1.1.3.tgz"
     },
     "jws": {
       "version": "3.1.3",
-      "from": "jws@>=3.1.3 <4.0.0"
+      "from": "jws@>=3.1.3 <4.0.0",
+      "resolved": "https://registry.npmjs.org/jws/-/jws-3.1.3.tgz"
     },
     "keycode": {
       "version": "2.1.6",
-      "from": "keycode@>=2.1.1 <3.0.0"
+      "from": "keycode@>=2.1.1 <3.0.0",
+      "resolved": "https://registry.npmjs.org/keycode/-/keycode-2.1.6.tgz"
     },
     "keymirror": {
       "version": "0.1.1",
-      "from": "keymirror@0.1.1"
+      "from": "keymirror@0.1.1",
+      "resolved": "https://registry.npmjs.org/keymirror/-/keymirror-0.1.1.tgz"
     },
     "kind-of": {
       "version": "3.0.4",
-      "from": "kind-of@>=3.0.2 <4.0.0"
+      "from": "kind-of@>=3.0.2 <4.0.0",
+      "resolved": "https://registry.npmjs.org/kind-of/-/kind-of-3.0.4.tgz"
     },
     "labeled-stream-splicer": {
       "version": "2.0.0",
-      "from": "labeled-stream-splicer@>=2.0.0 <3.0.0"
+      "from": "labeled-stream-splicer@>=2.0.0 <3.0.0",
+      "resolved": "https://registry.npmjs.org/labeled-stream-splicer/-/labeled-stream-splicer-2.0.0.tgz"
     },
     "lazy-cache": {
       "version": "1.0.4",
-      "from": "lazy-cache@>=1.0.3 <2.0.0"
+      "from": "lazy-cache@>=1.0.3 <2.0.0",
+      "resolved": "https://registry.npmjs.org/lazy-cache/-/lazy-cache-1.0.4.tgz"
     },
     "less": {
       "version": "1.7.5",
       "from": "less@>=1.7.4 <2.0.0",
+      "resolved": "https://registry.npmjs.org/less/-/less-1.7.5.tgz",
       "dependencies": {
         "graceful-fs": {
           "version": "3.0.11",
-          "from": "graceful-fs@>=3.0.2 <3.1.0"
+          "from": "graceful-fs@>=3.0.2 <3.1.0",
+          "resolved": "https://registry.npmjs.org/graceful-fs/-/graceful-fs-3.0.11.tgz"
         },
         "source-map": {
           "version": "0.1.43",
-          "from": "source-map@>=0.1.0 <0.2.0"
+          "from": "source-map@>=0.1.0 <0.2.0",
+          "resolved": "https://registry.npmjs.org/source-map/-/source-map-0.1.43.tgz"
         }
       }
     },
     "levn": {
       "version": "0.3.0",
-      "from": "levn@>=0.3.0 <0.4.0"
+      "from": "levn@>=0.3.0 <0.4.0",
+      "resolved": "https://registry.npmjs.org/levn/-/levn-0.3.0.tgz"
     },
     "lexical-scope": {
       "version": "1.2.0",
-      "from": "lexical-scope@>=1.2.0 <2.0.0"
+      "from": "lexical-scope@>=1.2.0 <2.0.0",
+      "resolved": "https://registry.npmjs.org/lexical-scope/-/lexical-scope-1.2.0.tgz"
     },
     "liftoff": {
       "version": "2.3.0",
-      "from": "liftoff@>=2.1.0 <3.0.0"
+      "from": "liftoff@>=2.1.0 <3.0.0",
+      "resolved": "https://registry.npmjs.org/liftoff/-/liftoff-2.3.0.tgz"
     },
     "load-json-file": {
       "version": "1.1.0",
-      "from": "load-json-file@>=1.0.0 <2.0.0"
+      "from": "load-json-file@>=1.0.0 <2.0.0",
+      "resolved": "https://registry.npmjs.org/load-json-file/-/load-json-file-1.1.0.tgz"
     },
     "loader-utils": {
       "version": "0.2.16",
       "from": "loader-utils@>=0.2.11 <0.3.0",
+      "resolved": "https://registry.npmjs.org/loader-utils/-/loader-utils-0.2.16.tgz",
       "dependencies": {
         "json5": {
           "version": "0.5.0",
-          "from": "json5@>=0.5.0 <0.6.0"
+          "from": "json5@>=0.5.0 <0.6.0",
+          "resolved": "https://registry.npmjs.org/json5/-/json5-0.5.0.tgz"
         },
         "object-assign": {
           "version": "4.1.0",
-          "from": "object-assign@>=4.0.1 <5.0.0"
+          "from": "object-assign@>=4.0.1 <5.0.0",
+          "resolved": "https://registry.npmjs.org/object-assign/-/object-assign-4.1.0.tgz"
         }
       }
     },
     "lodash": {
       "version": "4.15.0",
-      "from": "lodash@>=4.2.0 <5.0.0"
+      "from": "lodash@>=4.2.0 <5.0.0",
+      "resolved": "https://registry.npmjs.org/lodash/-/lodash-4.15.0.tgz"
     },
     "lodash-es": {
       "version": "4.15.0",
-      "from": "lodash-es@>=4.2.1 <5.0.0"
+      "from": "lodash-es@>=4.2.1 <5.0.0",
+      "resolved": "https://registry.npmjs.org/lodash-es/-/lodash-es-4.15.0.tgz"
     },
     "lodash._arraycopy": {
       "version": "3.0.0",
-      "from": "lodash._arraycopy@>=3.0.0 <4.0.0"
+      "from": "lodash._arraycopy@>=3.0.0 <4.0.0",
+      "resolved": "https://registry.npmjs.org/lodash._arraycopy/-/lodash._arraycopy-3.0.0.tgz"
     },
     "lodash._arrayeach": {
       "version": "3.0.0",
-      "from": "lodash._arrayeach@>=3.0.0 <4.0.0"
+      "from": "lodash._arrayeach@>=3.0.0 <4.0.0",
+      "resolved": "https://registry.npmjs.org/lodash._arrayeach/-/lodash._arrayeach-3.0.0.tgz"
     },
     "lodash._baseassign": {
       "version": "3.2.0",
-      "from": "lodash._baseassign@>=3.0.0 <4.0.0"
+      "from": "lodash._baseassign@>=3.0.0 <4.0.0",
+      "resolved": "https://registry.npmjs.org/lodash._baseassign/-/lodash._baseassign-3.2.0.tgz"
     },
     "lodash._baseclone": {
       "version": "3.3.0",
-      "from": "lodash._baseclone@>=3.0.0 <4.0.0"
+      "from": "lodash._baseclone@>=3.0.0 <4.0.0",
+      "resolved": "https://registry.npmjs.org/lodash._baseclone/-/lodash._baseclone-3.3.0.tgz"
     },
     "lodash._basecopy": {
       "version": "3.0.1",
-      "from": "lodash._basecopy@>=3.0.0 <4.0.0"
+      "from": "lodash._basecopy@>=3.0.0 <4.0.0",
+      "resolved": "https://registry.npmjs.org/lodash._basecopy/-/lodash._basecopy-3.0.1.tgz"
     },
     "lodash._basefor": {
       "version": "3.0.3",
-      "from": "lodash._basefor@>=3.0.0 <4.0.0"
+      "from": "lodash._basefor@>=3.0.0 <4.0.0",
+      "resolved": "https://registry.npmjs.org/lodash._basefor/-/lodash._basefor-3.0.3.tgz"
     },
     "lodash._basetostring": {
       "version": "3.0.1",
-      "from": "lodash._basetostring@>=3.0.0 <4.0.0"
+      "from": "lodash._basetostring@>=3.0.0 <4.0.0",
+      "resolved": "https://registry.npmjs.org/lodash._basetostring/-/lodash._basetostring-3.0.1.tgz"
     },
     "lodash._basevalues": {
       "version": "3.0.0",
-      "from": "lodash._basevalues@>=3.0.0 <4.0.0"
+      "from": "lodash._basevalues@>=3.0.0 <4.0.0",
+      "resolved": "https://registry.npmjs.org/lodash._basevalues/-/lodash._basevalues-3.0.0.tgz"
     },
     "lodash._bindcallback": {
       "version": "3.0.1",
-      "from": "lodash._bindcallback@>=3.0.0 <4.0.0"
+      "from": "lodash._bindcallback@>=3.0.0 <4.0.0",
+      "resolved": "https://registry.npmjs.org/lodash._bindcallback/-/lodash._bindcallback-3.0.1.tgz"
     },
     "lodash._createassigner": {
       "version": "3.1.1",
-      "from": "lodash._createassigner@>=3.0.0 <4.0.0"
+      "from": "lodash._createassigner@>=3.0.0 <4.0.0",
+      "resolved": "https://registry.npmjs.org/lodash._createassigner/-/lodash._createassigner-3.1.1.tgz"
     },
     "lodash._getnative": {
       "version": "3.9.1",
-      "from": "lodash._getnative@>=3.0.0 <4.0.0"
+      "from": "lodash._getnative@>=3.0.0 <4.0.0",
+      "resolved": "https://registry.npmjs.org/lodash._getnative/-/lodash._getnative-3.9.1.tgz"
     },
     "lodash._isiterateecall": {
       "version": "3.0.9",
-      "from": "lodash._isiterateecall@>=3.0.0 <4.0.0"
+      "from": "lodash._isiterateecall@>=3.0.0 <4.0.0",
+      "resolved": "https://registry.npmjs.org/lodash._isiterateecall/-/lodash._isiterateecall-3.0.9.tgz"
     },
     "lodash._isnative": {
       "version": "2.4.1",
-      "from": "lodash._isnative@>=2.4.1 <2.5.0"
+      "from": "lodash._isnative@>=2.4.1 <2.5.0",
+      "resolved": "https://registry.npmjs.org/lodash._isnative/-/lodash._isnative-2.4.1.tgz"
     },
     "lodash._objecttypes": {
       "version": "2.4.1",
-      "from": "lodash._objecttypes@>=2.4.1 <2.5.0"
+      "from": "lodash._objecttypes@>=2.4.1 <2.5.0",
+      "resolved": "https://registry.npmjs.org/lodash._objecttypes/-/lodash._objecttypes-2.4.1.tgz"
     },
     "lodash._reescape": {
       "version": "3.0.0",
-      "from": "lodash._reescape@>=3.0.0 <4.0.0"
+      "from": "lodash._reescape@>=3.0.0 <4.0.0",
+      "resolved": "https://registry.npmjs.org/lodash._reescape/-/lodash._reescape-3.0.0.tgz"
     },
     "lodash._reevaluate": {
       "version": "3.0.0",
-      "from": "lodash._reevaluate@>=3.0.0 <4.0.0"
+      "from": "lodash._reevaluate@>=3.0.0 <4.0.0",
+      "resolved": "https://registry.npmjs.org/lodash._reevaluate/-/lodash._reevaluate-3.0.0.tgz"
     },
     "lodash._reinterpolate": {
       "version": "3.0.0",
-      "from": "lodash._reinterpolate@>=3.0.0 <4.0.0"
+      "from": "lodash._reinterpolate@>=3.0.0 <4.0.0",
+      "resolved": "https://registry.npmjs.org/lodash._reinterpolate/-/lodash._reinterpolate-3.0.0.tgz"
     },
     "lodash._root": {
       "version": "3.0.1",
-      "from": "lodash._root@>=3.0.0 <4.0.0"
+      "from": "lodash._root@>=3.0.0 <4.0.0",
+      "resolved": "https://registry.npmjs.org/lodash._root/-/lodash._root-3.0.1.tgz"
     },
     "lodash._shimkeys": {
       "version": "2.4.1",
-      "from": "lodash._shimkeys@>=2.4.1 <2.5.0"
+      "from": "lodash._shimkeys@>=2.4.1 <2.5.0",
+      "resolved": "https://registry.npmjs.org/lodash._shimkeys/-/lodash._shimkeys-2.4.1.tgz"
     },
     "lodash.assign": {
       "version": "4.2.0",
-      "from": "lodash.assign@>=4.0.0 <5.0.0"
+      "from": "lodash.assign@>=4.0.0 <5.0.0",
+      "resolved": "https://registry.npmjs.org/lodash.assign/-/lodash.assign-4.2.0.tgz"
     },
     "lodash.assignwith": {
       "version": "4.2.0",
-      "from": "lodash.assignwith@>=4.0.7 <5.0.0"
+      "from": "lodash.assignwith@>=4.0.7 <5.0.0",
+      "resolved": "https://registry.npmjs.org/lodash.assignwith/-/lodash.assignwith-4.2.0.tgz"
     },
     "lodash.bind": {
       "version": "4.2.1",
-      "from": "lodash.bind@>=4.0.0 <5.0.0"
+      "from": "lodash.bind@>=4.0.0 <5.0.0",
+      "resolved": "https://registry.npmjs.org/lodash.bind/-/lodash.bind-4.2.1.tgz"
     },
     "lodash.clonedeep": {
       "version": "4.5.0",
-      "from": "lodash.clonedeep@>=4.3.2 <5.0.0"
+      "from": "lodash.clonedeep@>=4.3.2 <5.0.0",
+      "resolved": "https://registry.npmjs.org/lodash.clonedeep/-/lodash.clonedeep-4.5.0.tgz"
     },
     "lodash.defaults": {
       "version": "2.4.1",
       "from": "lodash.defaults@>=2.4.1 <3.0.0",
+      "resolved": "https://registry.npmjs.org/lodash.defaults/-/lodash.defaults-2.4.1.tgz",
       "dependencies": {
         "lodash.keys": {
           "version": "2.4.1",
-          "from": "lodash.keys@>=2.4.1 <2.5.0"
+          "from": "lodash.keys@>=2.4.1 <2.5.0",
+          "resolved": "https://registry.npmjs.org/lodash.keys/-/lodash.keys-2.4.1.tgz"
         }
       }
     },
     "lodash.escape": {
       "version": "3.2.0",
-      "from": "lodash.escape@>=3.0.0 <4.0.0"
+      "from": "lodash.escape@>=3.0.0 <4.0.0",
+      "resolved": "https://registry.npmjs.org/lodash.escape/-/lodash.escape-3.2.0.tgz"
     },
     "lodash.foreach": {
       "version": "4.5.0",
-      "from": "lodash.foreach@>=4.0.0 <5.0.0"
+      "from": "lodash.foreach@>=4.0.0 <5.0.0",
+      "resolved": "https://registry.npmjs.org/lodash.foreach/-/lodash.foreach-4.5.0.tgz"
     },
     "lodash.isarguments": {
       "version": "3.1.0",
-      "from": "lodash.isarguments@>=3.0.0 <4.0.0"
+      "from": "lodash.isarguments@>=3.0.0 <4.0.0",
+      "resolved": "https://registry.npmjs.org/lodash.isarguments/-/lodash.isarguments-3.1.0.tgz"
     },
     "lodash.isarray": {
       "version": "3.0.4",
-      "from": "lodash.isarray@>=3.0.0 <4.0.0"
+      "from": "lodash.isarray@>=3.0.0 <4.0.0",
+      "resolved": "https://registry.npmjs.org/lodash.isarray/-/lodash.isarray-3.0.4.tgz"
     },
     "lodash.isempty": {
       "version": "4.4.0",
-      "from": "lodash.isempty@>=4.2.1 <5.0.0"
+      "from": "lodash.isempty@>=4.2.1 <5.0.0",
+      "resolved": "https://registry.npmjs.org/lodash.isempty/-/lodash.isempty-4.4.0.tgz"
     },
     "lodash.isobject": {
       "version": "2.4.1",
-      "from": "lodash.isobject@>=2.4.1 <2.5.0"
+      "from": "lodash.isobject@>=2.4.1 <2.5.0",
+      "resolved": "https://registry.npmjs.org/lodash.isobject/-/lodash.isobject-2.4.1.tgz"
     },
     "lodash.isplainobject": {
       "version": "4.0.6",
-      "from": "lodash.isplainobject@>=4.0.4 <5.0.0"
+      "from": "lodash.isplainobject@>=4.0.4 <5.0.0",
+      "resolved": "https://registry.npmjs.org/lodash.isplainobject/-/lodash.isplainobject-4.0.6.tgz"
     },
     "lodash.isstring": {
       "version": "4.0.1",
-      "from": "lodash.isstring@>=4.0.1 <5.0.0"
+      "from": "lodash.isstring@>=4.0.1 <5.0.0",
+      "resolved": "https://registry.npmjs.org/lodash.isstring/-/lodash.isstring-4.0.1.tgz"
     },
     "lodash.keys": {
       "version": "3.1.2",
-      "from": "lodash.keys@>=3.0.0 <4.0.0"
+      "from": "lodash.keys@>=3.0.0 <4.0.0",
+      "resolved": "https://registry.npmjs.org/lodash.keys/-/lodash.keys-3.1.2.tgz"
     },
     "lodash.mapvalues": {
       "version": "4.6.0",
-      "from": "lodash.mapvalues@>=4.4.0 <5.0.0"
+      "from": "lodash.mapvalues@>=4.4.0 <5.0.0",
+      "resolved": "https://registry.npmjs.org/lodash.mapvalues/-/lodash.mapvalues-4.6.0.tgz"
     },
     "lodash.memoize": {
       "version": "3.0.4",
-      "from": "lodash.memoize@>=3.0.3 <3.1.0"
+      "from": "lodash.memoize@>=3.0.3 <3.1.0",
+      "resolved": "https://registry.npmjs.org/lodash.memoize/-/lodash.memoize-3.0.4.tgz"
     },
     "lodash.once": {
       "version": "4.1.1",
-      "from": "lodash.once@>=4.0.0 <5.0.0"
+      "from": "lodash.once@>=4.0.0 <5.0.0",
+      "resolved": "https://registry.npmjs.org/lodash.once/-/lodash.once-4.1.1.tgz"
     },
     "lodash.pick": {
       "version": "4.4.0",
-      "from": "lodash.pick@>=4.2.1 <5.0.0"
+      "from": "lodash.pick@>=4.2.1 <5.0.0",
+      "resolved": "https://registry.npmjs.org/lodash.pick/-/lodash.pick-4.4.0.tgz"
     },
     "lodash.pickby": {
       "version": "4.6.0",
-      "from": "lodash.pickby@>=4.0.0 <5.0.0"
+      "from": "lodash.pickby@>=4.0.0 <5.0.0",
+      "resolved": "https://registry.npmjs.org/lodash.pickby/-/lodash.pickby-4.6.0.tgz"
     },
     "lodash.restparam": {
       "version": "3.6.1",
-      "from": "lodash.restparam@>=3.0.0 <4.0.0"
+      "from": "lodash.restparam@>=3.0.0 <4.0.0",
+      "resolved": "https://registry.npmjs.org/lodash.restparam/-/lodash.restparam-3.6.1.tgz"
     },
     "lodash.template": {
       "version": "3.6.2",
-      "from": "lodash.template@>=3.0.0 <4.0.0"
+      "from": "lodash.template@>=3.0.0 <4.0.0",
+      "resolved": "https://registry.npmjs.org/lodash.template/-/lodash.template-3.6.2.tgz"
     },
     "lodash.templatesettings": {
       "version": "3.1.1",
-      "from": "lodash.templatesettings@>=3.0.0 <4.0.0"
+      "from": "lodash.templatesettings@>=3.0.0 <4.0.0",
+      "resolved": "https://registry.npmjs.org/lodash.templatesettings/-/lodash.templatesettings-3.1.1.tgz"
     },
     "longest": {
       "version": "1.0.1",
-      "from": "longest@>=1.0.1 <2.0.0"
+      "from": "longest@>=1.0.1 <2.0.0",
+      "resolved": "https://registry.npmjs.org/longest/-/longest-1.0.1.tgz"
     },
     "loose-envify": {
       "version": "1.2.0",
-      "from": "loose-envify@>=1.1.0 <2.0.0"
+      "from": "loose-envify@>=1.1.0 <2.0.0",
+      "resolved": "https://registry.npmjs.org/loose-envify/-/loose-envify-1.2.0.tgz"
     },
     "loud-rejection": {
       "version": "1.6.0",
-      "from": "loud-rejection@>=1.0.0 <2.0.0"
+      "from": "loud-rejection@>=1.0.0 <2.0.0",
+      "resolved": "https://registry.npmjs.org/loud-rejection/-/loud-rejection-1.6.0.tgz"
     },
     "lru-cache": {
       "version": "2.7.3",
-      "from": "lru-cache@>=2.0.0 <3.0.0"
+      "from": "lru-cache@>=2.0.0 <3.0.0",
+      "resolved": "https://registry.npmjs.org/lru-cache/-/lru-cache-2.7.3.tgz"
     },
     "mantra-core": {
       "version": "1.7.0",
-      "from": "mantra-core@>=1.6.1 <2.0.0"
+      "from": "mantra-core@>=1.6.1 <2.0.0",
+      "resolved": "https://registry.npmjs.org/mantra-core/-/mantra-core-1.7.0.tgz"
     },
     "map-cache": {
       "version": "0.2.2",
-      "from": "map-cache@>=0.2.0 <0.3.0"
+      "from": "map-cache@>=0.2.0 <0.3.0",
+      "resolved": "https://registry.npmjs.org/map-cache/-/map-cache-0.2.2.tgz"
     },
     "map-obj": {
       "version": "1.0.1",
-      "from": "map-obj@>=1.0.0 <2.0.0"
+      "from": "map-obj@>=1.0.0 <2.0.0",
+      "resolved": "https://registry.npmjs.org/map-obj/-/map-obj-1.0.1.tgz"
     },
     "marked": {
       "version": "0.3.6",
-      "from": "marked@>=0.3.6 <0.4.0"
+      "from": "marked@>=0.3.6 <0.4.0",
+      "resolved": "https://registry.npmjs.org/marked/-/marked-0.3.6.tgz"
     },
     "marked-terminal": {
       "version": "1.6.2",
-      "from": "marked-terminal@>=1.6.2 <2.0.0"
+      "from": "marked-terminal@>=1.6.2 <2.0.0",
+      "resolved": "https://registry.npmjs.org/marked-terminal/-/marked-terminal-1.6.2.tgz"
     },
     "media-typer": {
       "version": "0.3.0",
-      "from": "media-typer@0.3.0"
+      "from": "media-typer@0.3.0",
+      "resolved": "https://registry.npmjs.org/media-typer/-/media-typer-0.3.0.tgz"
     },
     "memory-fs": {
       "version": "0.3.0",
       "from": "memory-fs@>=0.3.0 <0.4.0",
+      "resolved": "https://registry.npmjs.org/memory-fs/-/memory-fs-0.3.0.tgz",
       "dependencies": {
         "isarray": {
           "version": "1.0.0",
-          "from": "isarray@>=1.0.0 <1.1.0"
+          "from": "isarray@>=1.0.0 <1.1.0",
+          "resolved": "https://registry.npmjs.org/isarray/-/isarray-1.0.0.tgz"
         },
         "readable-stream": {
           "version": "2.1.5",
-          "from": "readable-stream@>=2.0.1 <3.0.0"
+          "from": "readable-stream@>=2.0.1 <3.0.0",
+          "resolved": "https://registry.npmjs.org/readable-stream/-/readable-stream-2.1.5.tgz"
         }
       }
     },
     "meow": {
       "version": "2.0.0",
-      "from": "meow@>=2.0.0 <2.1.0"
+      "from": "meow@>=2.0.0 <2.1.0",
+      "resolved": "https://registry.npmjs.org/meow/-/meow-2.0.0.tgz"
     },
     "merge-descriptors": {
       "version": "1.0.1",
-      "from": "merge-descriptors@1.0.1"
+      "from": "merge-descriptors@1.0.1",
+      "resolved": "https://registry.npmjs.org/merge-descriptors/-/merge-descriptors-1.0.1.tgz"
     },
     "merge-stream": {
       "version": "1.0.0",
       "from": "merge-stream@>=1.0.0 <2.0.0",
+      "resolved": "https://registry.npmjs.org/merge-stream/-/merge-stream-1.0.0.tgz",
       "dependencies": {
         "isarray": {
           "version": "1.0.0",
-          "from": "isarray@>=1.0.0 <1.1.0"
+          "from": "isarray@>=1.0.0 <1.1.0",
+          "resolved": "https://registry.npmjs.org/isarray/-/isarray-1.0.0.tgz"
         },
         "readable-stream": {
           "version": "2.1.5",
-          "from": "readable-stream@>=2.0.1 <3.0.0"
+          "from": "readable-stream@>=2.0.1 <3.0.0",
+          "resolved": "https://registry.npmjs.org/readable-stream/-/readable-stream-2.1.5.tgz"
         }
       }
     },
     "methods": {
       "version": "1.1.2",
-      "from": "methods@>=1.1.2 <1.2.0"
+      "from": "methods@>=1.1.2 <1.2.0",
+      "resolved": "https://registry.npmjs.org/methods/-/methods-1.1.2.tgz"
     },
     "micromatch": {
       "version": "2.3.11",
-      "from": "micromatch@>=2.3.7 <3.0.0"
+      "from": "micromatch@>=2.3.7 <3.0.0",
+      "resolved": "https://registry.npmjs.org/micromatch/-/micromatch-2.3.11.tgz"
     },
     "miller-rabin": {
       "version": "4.0.0",
       "from": "miller-rabin@>=4.0.0 <5.0.0",
+      "resolved": "https://registry.npmjs.org/miller-rabin/-/miller-rabin-4.0.0.tgz",
       "dependencies": {
         "bn.js": {
           "version": "4.11.6",
-          "from": "bn.js@>=4.0.0 <5.0.0"
+          "from": "bn.js@>=4.0.0 <5.0.0",
+          "resolved": "https://registry.npmjs.org/bn.js/-/bn.js-4.11.6.tgz"
         }
       }
     },
     "mime": {
       "version": "1.2.11",
-      "from": "mime@>=1.2.11 <1.3.0"
+      "from": "mime@>=1.2.11 <1.3.0",
+      "resolved": "https://registry.npmjs.org/mime/-/mime-1.2.11.tgz"
     },
     "mime-db": {
       "version": "1.23.0",
-      "from": "mime-db@>=1.23.0 <1.24.0"
+      "from": "mime-db@>=1.23.0 <1.24.0",
+      "resolved": "https://registry.npmjs.org/mime-db/-/mime-db-1.23.0.tgz"
     },
     "mime-types": {
       "version": "1.0.2",
-      "from": "mime-types@>=1.0.1 <1.1.0"
+      "from": "mime-types@>=1.0.1 <1.1.0",
+      "resolved": "https://registry.npmjs.org/mime-types/-/mime-types-1.0.2.tgz"
     },
     "minifyify": {
       "version": "7.3.3",
       "from": "minifyify@>=7.1.0 <8.0.0",
+      "resolved": "https://registry.npmjs.org/minifyify/-/minifyify-7.3.3.tgz",
       "dependencies": {
         "async": {
           "version": "0.2.10",
-          "from": "async@>=0.2.6 <0.3.0"
+          "from": "async@>=0.2.6 <0.3.0",
+          "resolved": "https://registry.npmjs.org/async/-/async-0.2.10.tgz"
         },
         "lodash.defaults": {
           "version": "4.2.0",
-          "from": "lodash.defaults@>=4.0.0 <5.0.0"
+          "from": "lodash.defaults@>=4.0.0 <5.0.0",
+          "resolved": "https://registry.npmjs.org/lodash.defaults/-/lodash.defaults-4.2.0.tgz"
         },
         "source-map": {
           "version": "0.5.6",
-          "from": "source-map@>=0.5.3 <0.6.0"
+          "from": "source-map@>=0.5.3 <0.6.0",
+          "resolved": "https://registry.npmjs.org/source-map/-/source-map-0.5.6.tgz"
         },
         "uglify-js": {
           "version": "2.7.3",
-          "from": "uglify-js@>=2.6.1 <3.0.0"
+          "from": "uglify-js@>=2.6.1 <3.0.0",
+          "resolved": "https://registry.npmjs.org/uglify-js/-/uglify-js-2.7.3.tgz"
         }
       }
     },
     "minimalistic-assert": {
       "version": "1.0.0",
-      "from": "minimalistic-assert@>=1.0.0 <2.0.0"
+      "from": "minimalistic-assert@>=1.0.0 <2.0.0",
+      "resolved": "https://registry.npmjs.org/minimalistic-assert/-/minimalistic-assert-1.0.0.tgz"
     },
     "minimatch": {
       "version": "3.0.3",
-      "from": "minimatch@>=2.0.0 <3.0.0||>=3.0.0 <4.0.0"
+      "from": "minimatch@>=2.0.0 <3.0.0||>=3.0.0 <4.0.0",
+      "resolved": "https://registry.npmjs.org/minimatch/-/minimatch-3.0.3.tgz"
     },
     "minimist": {
       "version": "1.2.0",
-      "from": "minimist@>=1.1.0 <2.0.0"
+      "from": "minimist@>=1.1.0 <2.0.0",
+      "resolved": "https://registry.npmjs.org/minimist/-/minimist-1.2.0.tgz"
     },
     "mkdirp": {
       "version": "0.5.1",
       "from": "mkdirp@>=0.5.0 <0.6.0",
+      "resolved": "https://registry.npmjs.org/mkdirp/-/mkdirp-0.5.1.tgz",
       "dependencies": {
         "minimist": {
           "version": "0.0.8",
-          "from": "minimist@0.0.8"
+          "from": "minimist@0.0.8",
+          "resolved": "https://registry.npmjs.org/minimist/-/minimist-0.0.8.tgz"
         }
       }
     },
     "mobx": {
       "version": "2.5.1",
-      "from": "mobx@2.5.1"
+      "from": "mobx@2.5.1",
+      "resolved": "https://registry.npmjs.org/mobx/-/mobx-2.5.1.tgz"
     },
     "mocha": {
       "version": "2.5.3",
       "from": "mocha@2.5.3",
+      "resolved": "https://registry.npmjs.org/mocha/-/mocha-2.5.3.tgz",
       "dependencies": {
         "commander": {
           "version": "2.3.0",
-          "from": "commander@2.3.0"
+          "from": "commander@2.3.0",
+          "resolved": "https://registry.npmjs.org/commander/-/commander-2.3.0.tgz"
         },
         "escape-string-regexp": {
           "version": "1.0.2",
-          "from": "escape-string-regexp@1.0.2"
+          "from": "escape-string-regexp@1.0.2",
+          "resolved": "https://registry.npmjs.org/escape-string-regexp/-/escape-string-regexp-1.0.2.tgz"
         },
         "glob": {
           "version": "3.2.11",
-          "from": "glob@3.2.11"
+          "from": "glob@3.2.11",
+          "resolved": "https://registry.npmjs.org/glob/-/glob-3.2.11.tgz"
         },
         "minimatch": {
           "version": "0.3.0",
-          "from": "minimatch@>=0.3.0 <0.4.0"
+          "from": "minimatch@>=0.3.0 <0.4.0",
+          "resolved": "https://registry.npmjs.org/minimatch/-/minimatch-0.3.0.tgz"
         },
         "supports-color": {
           "version": "1.2.0",
-          "from": "supports-color@1.2.0"
+          "from": "supports-color@1.2.0",
+          "resolved": "https://registry.npmjs.org/supports-color/-/supports-color-1.2.0.tgz"
         }
       }
     },
     "module-deps": {
       "version": "4.0.7",
       "from": "module-deps@>=4.0.2 <5.0.0",
+      "resolved": "https://registry.npmjs.org/module-deps/-/module-deps-4.0.7.tgz",
       "dependencies": {
         "concat-stream": {
           "version": "1.5.2",
           "from": "concat-stream@>=1.5.0 <1.6.0",
+          "resolved": "https://registry.npmjs.org/concat-stream/-/concat-stream-1.5.2.tgz",
           "dependencies": {
             "readable-stream": {
               "version": "2.0.6",
-              "from": "readable-stream@>=2.0.0 <2.1.0"
+              "from": "readable-stream@>=2.0.0 <2.1.0",
+              "resolved": "https://registry.npmjs.org/readable-stream/-/readable-stream-2.0.6.tgz"
             }
           }
         },
         "duplexer2": {
           "version": "0.1.4",
-          "from": "duplexer2@>=0.1.2 <0.2.0"
+          "from": "duplexer2@>=0.1.2 <0.2.0",
+          "resolved": "https://registry.npmjs.org/duplexer2/-/duplexer2-0.1.4.tgz"
         },
         "isarray": {
           "version": "1.0.0",
-          "from": "isarray@>=1.0.0 <1.1.0"
+          "from": "isarray@>=1.0.0 <1.1.0",
+          "resolved": "https://registry.npmjs.org/isarray/-/isarray-1.0.0.tgz"
         },
         "readable-stream": {
           "version": "2.1.5",
-          "from": "readable-stream@>=2.0.2 <3.0.0"
+          "from": "readable-stream@>=2.0.2 <3.0.0",
+          "resolved": "https://registry.npmjs.org/readable-stream/-/readable-stream-2.1.5.tgz"
         }
       }
     },
     "moment": {
       "version": "2.13.0",
-      "from": "moment@2.13.0"
+      "from": "moment@2.13.0",
+      "resolved": "https://registry.npmjs.org/moment/-/moment-2.13.0.tgz"
     },
     "moment-duration-format": {
       "version": "1.3.0",
-      "from": "moment-duration-format@1.3.0"
+      "from": "moment-duration-format@1.3.0",
+      "resolved": "https://registry.npmjs.org/moment-duration-format/-/moment-duration-format-1.3.0.tgz"
     },
     "ms": {
       "version": "0.7.1",
-      "from": "ms@>=0.7.1 <0.8.0"
+      "from": "ms@>=0.7.1 <0.8.0",
+      "resolved": "https://registry.npmjs.org/ms/-/ms-0.7.1.tgz"
     },
     "multimatch": {
       "version": "2.1.0",
-      "from": "multimatch@>=2.0.0 <3.0.0"
+      "from": "multimatch@>=2.0.0 <3.0.0",
+      "resolved": "https://registry.npmjs.org/multimatch/-/multimatch-2.1.0.tgz"
     },
     "multipipe": {
       "version": "0.1.2",
-      "from": "multipipe@>=0.1.2 <0.2.0"
+      "from": "multipipe@>=0.1.2 <0.2.0",
+      "resolved": "https://registry.npmjs.org/multipipe/-/multipipe-0.1.2.tgz"
     },
     "mute-stream": {
       "version": "0.0.5",
-      "from": "mute-stream@0.0.5"
+      "from": "mute-stream@0.0.5",
+      "resolved": "https://registry.npmjs.org/mute-stream/-/mute-stream-0.0.5.tgz"
     },
     "nan": {
       "version": "2.4.0",
-      "from": "nan@>=2.3.0 <3.0.0"
+      "from": "nan@>=2.3.0 <3.0.0",
+      "resolved": "https://registry.npmjs.org/nan/-/nan-2.4.0.tgz"
     },
     "natives": {
       "version": "1.1.0",
-      "from": "natives@>=1.1.0 <2.0.0"
+      "from": "natives@>=1.1.0 <2.0.0",
+      "resolved": "https://registry.npmjs.org/natives/-/natives-1.1.0.tgz"
     },
     "ncp": {
       "version": "2.0.0",
-      "from": "ncp@>=2.0.0 <3.0.0"
+      "from": "ncp@>=2.0.0 <3.0.0",
+      "resolved": "https://registry.npmjs.org/ncp/-/ncp-2.0.0.tgz"
     },
     "negotiator": {
       "version": "0.6.1",
-      "from": "negotiator@0.6.1"
+      "from": "negotiator@0.6.1",
+      "resolved": "https://registry.npmjs.org/negotiator/-/negotiator-0.6.1.tgz"
     },
     "nock": {
       "version": "8.0.0",
       "from": "nock@8.0.0",
+      "resolved": "https://registry.npmjs.org/nock/-/nock-8.0.0.tgz",
       "dependencies": {
         "qs": {
           "version": "6.2.1",
-          "from": "qs@>=6.0.2 <7.0.0"
+          "from": "qs@>=6.0.2 <7.0.0",
+          "resolved": "https://registry.npmjs.org/qs/-/qs-6.2.1.tgz"
         }
       }
     },
     "node-emoji": {
       "version": "1.4.1",
-      "from": "node-emoji@>=1.3.1 <2.0.0"
+      "from": "node-emoji@>=1.3.1 <2.0.0",
+      "resolved": "https://registry.npmjs.org/node-emoji/-/node-emoji-1.4.1.tgz"
     },
     "node-fetch": {
       "version": "1.6.1",
-      "from": "node-fetch@>=1.0.1 <2.0.0"
+      "from": "node-fetch@>=1.0.1 <2.0.0",
+      "resolved": "https://registry.npmjs.org/node-fetch/-/node-fetch-1.6.1.tgz"
     },
     "node-http-server": {
       "version": "3.0.5",
-      "from": "node-http-server@>=3.0.5 <4.0.0"
+      "from": "node-http-server@>=3.0.5 <4.0.0",
+      "resolved": "https://registry.npmjs.org/node-http-server/-/node-http-server-3.0.5.tgz"
     },
     "node-libs-browser": {
       "version": "0.6.0",
       "from": "node-libs-browser@>=0.6.0 <0.7.0",
+      "resolved": "https://registry.npmjs.org/node-libs-browser/-/node-libs-browser-0.6.0.tgz",
       "dependencies": {
         "base64-js": {
           "version": "1.1.2",
-          "from": "base64-js@>=1.0.2 <2.0.0"
+          "from": "base64-js@>=1.0.2 <2.0.0",
+          "resolved": "https://registry.npmjs.org/base64-js/-/base64-js-1.1.2.tgz"
         },
         "buffer": {
           "version": "4.9.1",
-          "from": "buffer@>=4.9.0 <5.0.0"
+          "from": "buffer@>=4.9.0 <5.0.0",
+          "resolved": "https://registry.npmjs.org/buffer/-/buffer-4.9.1.tgz"
         },
         "constants-browserify": {
           "version": "0.0.1",
-          "from": "constants-browserify@0.0.1"
+          "from": "constants-browserify@0.0.1",
+          "resolved": "https://registry.npmjs.org/constants-browserify/-/constants-browserify-0.0.1.tgz"
         },
         "crypto-browserify": {
           "version": "3.2.8",
-          "from": "crypto-browserify@>=3.2.6 <3.3.0"
+          "from": "crypto-browserify@>=3.2.6 <3.3.0",
+          "resolved": "https://registry.npmjs.org/crypto-browserify/-/crypto-browserify-3.2.8.tgz"
         },
         "https-browserify": {
           "version": "0.0.0",
-          "from": "https-browserify@0.0.0"
+          "from": "https-browserify@0.0.0",
+          "resolved": "https://registry.npmjs.org/https-browserify/-/https-browserify-0.0.0.tgz"
         },
         "isarray": {
           "version": "1.0.0",
-          "from": "isarray@>=1.0.0 <2.0.0"
+          "from": "isarray@>=1.0.0 <2.0.0",
+          "resolved": "https://registry.npmjs.org/isarray/-/isarray-1.0.0.tgz"
         },
         "ripemd160": {
           "version": "0.2.0",
-          "from": "ripemd160@0.2.0"
+          "from": "ripemd160@0.2.0",
+          "resolved": "https://registry.npmjs.org/ripemd160/-/ripemd160-0.2.0.tgz"
         },
         "sha.js": {
           "version": "2.2.6",
-          "from": "sha.js@2.2.6"
+          "from": "sha.js@2.2.6",
+          "resolved": "https://registry.npmjs.org/sha.js/-/sha.js-2.2.6.tgz"
         },
         "stream-browserify": {
           "version": "1.0.0",
-          "from": "stream-browserify@>=1.0.0 <2.0.0"
+          "from": "stream-browserify@>=1.0.0 <2.0.0",
+          "resolved": "https://registry.npmjs.org/stream-browserify/-/stream-browserify-1.0.0.tgz"
         },
         "url": {
           "version": "0.10.3",
           "from": "url@>=0.10.1 <0.11.0",
+          "resolved": "https://registry.npmjs.org/url/-/url-0.10.3.tgz",
           "dependencies": {
             "punycode": {
               "version": "1.3.2",
-              "from": "punycode@1.3.2"
+              "from": "punycode@1.3.2",
+              "resolved": "https://registry.npmjs.org/punycode/-/punycode-1.3.2.tgz"
             }
           }
         }
@@ -3807,1372 +4694,1696 @@
     "node-notifier": {
       "version": "4.6.1",
       "from": "node-notifier@>=4.5.0 <5.0.0",
+      "resolved": "https://registry.npmjs.org/node-notifier/-/node-notifier-4.6.1.tgz",
       "dependencies": {
         "lodash.clonedeep": {
           "version": "3.0.2",
-          "from": "lodash.clonedeep@>=3.0.0 <4.0.0"
+          "from": "lodash.clonedeep@>=3.0.0 <4.0.0",
+          "resolved": "https://registry.npmjs.org/lodash.clonedeep/-/lodash.clonedeep-3.0.2.tgz"
         },
         "semver": {
           "version": "5.3.0",
-          "from": "semver@>=5.1.0 <6.0.0"
+          "from": "semver@>=5.1.0 <6.0.0",
+          "resolved": "https://registry.npmjs.org/semver/-/semver-5.3.0.tgz"
         }
       }
     },
     "node-uuid": {
       "version": "1.4.7",
-      "from": "node-uuid@>=1.4.0 <1.5.0"
+      "from": "node-uuid@>=1.4.0 <1.5.0",
+      "resolved": "https://registry.npmjs.org/node-uuid/-/node-uuid-1.4.7.tgz"
     },
     "normalize-package-data": {
       "version": "2.3.5",
-      "from": "normalize-package-data@>=2.3.4 <3.0.0"
+      "from": "normalize-package-data@>=2.3.4 <3.0.0",
+      "resolved": "https://registry.npmjs.org/normalize-package-data/-/normalize-package-data-2.3.5.tgz"
     },
     "normalize-path": {
       "version": "2.0.1",
-      "from": "normalize-path@>=2.0.1 <3.0.0"
+      "from": "normalize-path@>=2.0.1 <3.0.0",
+      "resolved": "https://registry.npmjs.org/normalize-path/-/normalize-path-2.0.1.tgz"
     },
     "nth-check": {
       "version": "1.0.1",
-      "from": "nth-check@>=1.0.1 <1.1.0"
+      "from": "nth-check@>=1.0.1 <1.1.0",
+      "resolved": "https://registry.npmjs.org/nth-check/-/nth-check-1.0.1.tgz"
     },
     "number-is-nan": {
       "version": "1.0.0",
-      "from": "number-is-nan@>=1.0.0 <2.0.0"
+      "from": "number-is-nan@>=1.0.0 <2.0.0",
+      "resolved": "https://registry.npmjs.org/number-is-nan/-/number-is-nan-1.0.0.tgz"
     },
     "nwmatcher": {
       "version": "1.3.8",
-      "from": "nwmatcher@>=1.3.7 <2.0.0"
+      "from": "nwmatcher@>=1.3.7 <2.0.0",
+      "resolved": "https://registry.npmjs.org/nwmatcher/-/nwmatcher-1.3.8.tgz"
     },
     "oauth-sign": {
       "version": "0.3.0",
-      "from": "oauth-sign@>=0.3.0 <0.4.0"
+      "from": "oauth-sign@>=0.3.0 <0.4.0",
+      "resolved": "https://registry.npmjs.org/oauth-sign/-/oauth-sign-0.3.0.tgz"
     },
     "object-assign": {
       "version": "1.0.0",
-      "from": "object-assign@>=1.0.0 <2.0.0"
+      "from": "object-assign@>=1.0.0 <2.0.0",
+      "resolved": "https://registry.npmjs.org/object-assign/-/object-assign-1.0.0.tgz"
     },
     "object-inspect": {
       "version": "0.4.0",
-      "from": "object-inspect@>=0.4.0 <0.5.0"
+      "from": "object-inspect@>=0.4.0 <0.5.0",
+      "resolved": "https://registry.npmjs.org/object-inspect/-/object-inspect-0.4.0.tgz"
     },
     "object-is": {
       "version": "1.0.1",
-      "from": "object-is@>=1.0.1 <2.0.0"
+      "from": "object-is@>=1.0.1 <2.0.0",
+      "resolved": "https://registry.npmjs.org/object-is/-/object-is-1.0.1.tgz"
     },
     "object-keys": {
       "version": "1.0.11",
-      "from": "object-keys@>=1.0.6 <2.0.0"
+      "from": "object-keys@>=1.0.6 <2.0.0",
+      "resolved": "https://registry.npmjs.org/object-keys/-/object-keys-1.0.11.tgz"
     },
     "object.assign": {
       "version": "4.0.4",
-      "from": "object.assign@>=4.0.3 <5.0.0"
+      "from": "object.assign@>=4.0.3 <5.0.0",
+      "resolved": "https://registry.npmjs.org/object.assign/-/object.assign-4.0.4.tgz"
     },
     "object.entries": {
       "version": "1.0.3",
-      "from": "object.entries@>=1.0.3 <2.0.0"
+      "from": "object.entries@>=1.0.3 <2.0.0",
+      "resolved": "https://registry.npmjs.org/object.entries/-/object.entries-1.0.3.tgz"
     },
     "object.getownpropertydescriptors": {
       "version": "2.0.3",
-      "from": "object.getownpropertydescriptors@>=2.0.3 <3.0.0"
+      "from": "object.getownpropertydescriptors@>=2.0.3 <3.0.0",
+      "resolved": "https://registry.npmjs.org/object.getownpropertydescriptors/-/object.getownpropertydescriptors-2.0.3.tgz"
     },
     "object.omit": {
       "version": "2.0.0",
-      "from": "object.omit@>=2.0.0 <3.0.0"
+      "from": "object.omit@>=2.0.0 <3.0.0",
+      "resolved": "https://registry.npmjs.org/object.omit/-/object.omit-2.0.0.tgz"
     },
     "object.values": {
       "version": "1.0.3",
-      "from": "object.values@>=1.0.3 <2.0.0"
+      "from": "object.values@>=1.0.3 <2.0.0",
+      "resolved": "https://registry.npmjs.org/object.values/-/object.values-1.0.3.tgz"
     },
     "on-finished": {
       "version": "2.3.0",
-      "from": "on-finished@>=2.3.0 <2.4.0"
+      "from": "on-finished@>=2.3.0 <2.4.0",
+      "resolved": "https://registry.npmjs.org/on-finished/-/on-finished-2.3.0.tgz"
     },
     "once": {
       "version": "1.4.0",
-      "from": "once@>=1.3.0 <2.0.0"
+      "from": "once@>=1.3.0 <2.0.0",
+      "resolved": "https://registry.npmjs.org/once/-/once-1.4.0.tgz"
     },
     "onetime": {
       "version": "1.1.0",
-      "from": "onetime@>=1.0.0 <2.0.0"
+      "from": "onetime@>=1.0.0 <2.0.0",
+      "resolved": "https://registry.npmjs.org/onetime/-/onetime-1.1.0.tgz"
     },
     "optimist": {
       "version": "0.6.1",
       "from": "optimist@>=0.6.1 <0.7.0",
+      "resolved": "https://registry.npmjs.org/optimist/-/optimist-0.6.1.tgz",
       "dependencies": {
         "minimist": {
           "version": "0.0.10",
-          "from": "minimist@>=0.0.1 <0.1.0"
+          "from": "minimist@>=0.0.1 <0.1.0",
+          "resolved": "https://registry.npmjs.org/minimist/-/minimist-0.0.10.tgz"
         },
         "wordwrap": {
           "version": "0.0.3",
-          "from": "wordwrap@>=0.0.2 <0.1.0"
+          "from": "wordwrap@>=0.0.2 <0.1.0",
+          "resolved": "https://registry.npmjs.org/wordwrap/-/wordwrap-0.0.3.tgz"
         }
       }
     },
     "optionator": {
       "version": "0.8.1",
-      "from": "optionator@>=0.8.1 <0.9.0"
+      "from": "optionator@>=0.8.1 <0.9.0",
+      "resolved": "https://registry.npmjs.org/optionator/-/optionator-0.8.1.tgz"
     },
     "orchestrator": {
       "version": "0.3.7",
-      "from": "orchestrator@>=0.3.0 <0.4.0"
+      "from": "orchestrator@>=0.3.0 <0.4.0",
+      "resolved": "https://registry.npmjs.org/orchestrator/-/orchestrator-0.3.7.tgz"
     },
     "ordered-read-streams": {
       "version": "0.1.0",
-      "from": "ordered-read-streams@>=0.1.0 <0.2.0"
+      "from": "ordered-read-streams@>=0.1.0 <0.2.0",
+      "resolved": "https://registry.npmjs.org/ordered-read-streams/-/ordered-read-streams-0.1.0.tgz"
     },
     "original": {
       "version": "1.0.0",
-      "from": "original@>=1.0.0 <2.0.0"
+      "from": "original@>=1.0.0 <2.0.0",
+      "resolved": "https://registry.npmjs.org/original/-/original-1.0.0.tgz"
     },
     "os-browserify": {
       "version": "0.1.2",
-      "from": "os-browserify@>=0.1.1 <0.2.0"
+      "from": "os-browserify@>=0.1.1 <0.2.0",
+      "resolved": "https://registry.npmjs.org/os-browserify/-/os-browserify-0.1.2.tgz"
     },
     "os-homedir": {
       "version": "1.0.1",
-      "from": "os-homedir@>=1.0.0 <2.0.0"
+      "from": "os-homedir@>=1.0.0 <2.0.0",
+      "resolved": "https://registry.npmjs.org/os-homedir/-/os-homedir-1.0.1.tgz"
     },
     "os-tmpdir": {
       "version": "1.0.1",
-      "from": "os-tmpdir@>=1.0.1 <2.0.0"
+      "from": "os-tmpdir@>=1.0.1 <2.0.0",
+      "resolved": "https://registry.npmjs.org/os-tmpdir/-/os-tmpdir-1.0.1.tgz"
     },
     "osenv": {
       "version": "0.1.3",
-      "from": "osenv@>=0.1.3 <0.2.0"
+      "from": "osenv@>=0.1.3 <0.2.0",
+      "resolved": "https://registry.npmjs.org/osenv/-/osenv-0.1.3.tgz"
     },
     "page-bus": {
       "version": "3.0.1",
-      "from": "page-bus@>=3.0.1 <4.0.0"
+      "from": "page-bus@>=3.0.1 <4.0.0",
+      "resolved": "https://registry.npmjs.org/page-bus/-/page-bus-3.0.1.tgz"
     },
     "pako": {
       "version": "0.2.9",
-      "from": "pako@>=0.2.0 <0.3.0"
+      "from": "pako@>=0.2.0 <0.3.0",
+      "resolved": "https://registry.npmjs.org/pako/-/pako-0.2.9.tgz"
     },
     "parents": {
       "version": "1.0.1",
-      "from": "parents@>=1.0.1 <2.0.0"
+      "from": "parents@>=1.0.1 <2.0.0",
+      "resolved": "https://registry.npmjs.org/parents/-/parents-1.0.1.tgz"
     },
     "parse-asn1": {
       "version": "5.0.0",
       "from": "parse-asn1@>=5.0.0 <6.0.0",
+      "resolved": "https://registry.npmjs.org/parse-asn1/-/parse-asn1-5.0.0.tgz",
       "dependencies": {
         "asn1.js": {
           "version": "4.8.0",
-          "from": "asn1.js@>=4.0.0 <5.0.0"
+          "from": "asn1.js@>=4.0.0 <5.0.0",
+          "resolved": "https://registry.npmjs.org/asn1.js/-/asn1.js-4.8.0.tgz"
         },
         "bn.js": {
           "version": "4.11.6",
-          "from": "bn.js@>=4.0.0 <5.0.0"
+          "from": "bn.js@>=4.0.0 <5.0.0",
+          "resolved": "https://registry.npmjs.org/bn.js/-/bn.js-4.11.6.tgz"
         }
       }
     },
     "parse-filepath": {
       "version": "1.0.1",
-      "from": "parse-filepath@>=1.0.1 <2.0.0"
+      "from": "parse-filepath@>=1.0.1 <2.0.0",
+      "resolved": "https://registry.npmjs.org/parse-filepath/-/parse-filepath-1.0.1.tgz"
     },
     "parse-glob": {
       "version": "3.0.4",
-      "from": "parse-glob@>=3.0.4 <4.0.0"
+      "from": "parse-glob@>=3.0.4 <4.0.0",
+      "resolved": "https://registry.npmjs.org/parse-glob/-/parse-glob-3.0.4.tgz"
     },
     "parse-json": {
       "version": "2.2.0",
-      "from": "parse-json@>=2.2.0 <3.0.0"
+      "from": "parse-json@>=2.2.0 <3.0.0",
+      "resolved": "https://registry.npmjs.org/parse-json/-/parse-json-2.2.0.tgz"
     },
     "parse5": {
       "version": "1.5.1",
-      "from": "parse5@>=1.5.1 <2.0.0"
+      "from": "parse5@>=1.5.1 <2.0.0",
+      "resolved": "https://registry.npmjs.org/parse5/-/parse5-1.5.1.tgz"
     },
     "parseurl": {
       "version": "1.3.1",
-      "from": "parseurl@>=1.3.1 <1.4.0"
+      "from": "parseurl@>=1.3.1 <1.4.0",
+      "resolved": "https://registry.npmjs.org/parseurl/-/parseurl-1.3.1.tgz"
     },
     "path-browserify": {
       "version": "0.0.0",
-      "from": "path-browserify@>=0.0.0 <0.1.0"
+      "from": "path-browserify@>=0.0.0 <0.1.0",
+      "resolved": "https://registry.npmjs.org/path-browserify/-/path-browserify-0.0.0.tgz"
     },
     "path-exists": {
       "version": "1.0.0",
-      "from": "path-exists@>=1.0.0 <2.0.0"
+      "from": "path-exists@>=1.0.0 <2.0.0",
+      "resolved": "https://registry.npmjs.org/path-exists/-/path-exists-1.0.0.tgz"
     },
     "path-is-absolute": {
       "version": "1.0.0",
-      "from": "path-is-absolute@>=1.0.0 <2.0.0"
+      "from": "path-is-absolute@>=1.0.0 <2.0.0",
+      "resolved": "https://registry.npmjs.org/path-is-absolute/-/path-is-absolute-1.0.0.tgz"
     },
     "path-is-inside": {
       "version": "1.0.2",
-      "from": "path-is-inside@>=1.0.1 <2.0.0"
+      "from": "path-is-inside@>=1.0.1 <2.0.0",
+      "resolved": "https://registry.npmjs.org/path-is-inside/-/path-is-inside-1.0.2.tgz"
     },
     "path-platform": {
       "version": "0.11.15",
-      "from": "path-platform@>=0.11.15 <0.12.0"
+      "from": "path-platform@>=0.11.15 <0.12.0",
+      "resolved": "https://registry.npmjs.org/path-platform/-/path-platform-0.11.15.tgz"
     },
     "path-root": {
       "version": "0.1.1",
-      "from": "path-root@>=0.1.1 <0.2.0"
+      "from": "path-root@>=0.1.1 <0.2.0",
+      "resolved": "https://registry.npmjs.org/path-root/-/path-root-0.1.1.tgz"
     },
     "path-root-regex": {
       "version": "0.1.2",
-      "from": "path-root-regex@>=0.1.0 <0.2.0"
+      "from": "path-root-regex@>=0.1.0 <0.2.0",
+      "resolved": "https://registry.npmjs.org/path-root-regex/-/path-root-regex-0.1.2.tgz"
     },
     "path-to-regexp": {
       "version": "0.1.7",
-      "from": "path-to-regexp@0.1.7"
+      "from": "path-to-regexp@0.1.7",
+      "resolved": "https://registry.npmjs.org/path-to-regexp/-/path-to-regexp-0.1.7.tgz"
     },
     "path-type": {
       "version": "1.1.0",
-      "from": "path-type@>=1.0.0 <2.0.0"
+      "from": "path-type@>=1.0.0 <2.0.0",
+      "resolved": "https://registry.npmjs.org/path-type/-/path-type-1.1.0.tgz"
     },
     "pbkdf2": {
       "version": "3.0.6",
-      "from": "pbkdf2@>=3.0.3 <4.0.0"
+      "from": "pbkdf2@>=3.0.3 <4.0.0",
+      "resolved": "https://registry.npmjs.org/pbkdf2/-/pbkdf2-3.0.6.tgz"
     },
     "pbkdf2-compat": {
       "version": "2.0.1",
-      "from": "pbkdf2-compat@2.0.1"
+      "from": "pbkdf2-compat@2.0.1",
+      "resolved": "https://registry.npmjs.org/pbkdf2-compat/-/pbkdf2-compat-2.0.1.tgz"
     },
     "pem-jwk": {
       "version": "1.5.1",
-      "from": "pem-jwk@1.5.1"
+      "from": "pem-jwk@1.5.1",
+      "resolved": "https://registry.npmjs.org/pem-jwk/-/pem-jwk-1.5.1.tgz"
     },
     "pify": {
       "version": "2.3.0",
-      "from": "pify@>=2.0.0 <3.0.0"
+      "from": "pify@>=2.0.0 <3.0.0",
+      "resolved": "https://registry.npmjs.org/pify/-/pify-2.3.0.tgz"
     },
     "pinkie": {
       "version": "2.0.4",
-      "from": "pinkie@>=2.0.0 <3.0.0"
+      "from": "pinkie@>=2.0.0 <3.0.0",
+      "resolved": "https://registry.npmjs.org/pinkie/-/pinkie-2.0.4.tgz"
     },
     "pinkie-promise": {
       "version": "2.0.1",
-      "from": "pinkie-promise@>=2.0.0 <3.0.0"
+      "from": "pinkie-promise@>=2.0.0 <3.0.0",
+      "resolved": "https://registry.npmjs.org/pinkie-promise/-/pinkie-promise-2.0.1.tgz"
     },
     "plur": {
       "version": "2.1.2",
-      "from": "plur@>=2.1.0 <3.0.0"
+      "from": "plur@>=2.1.0 <3.0.0",
+      "resolved": "https://registry.npmjs.org/plur/-/plur-2.1.2.tgz"
     },
     "pluralize": {
       "version": "1.2.1",
-      "from": "pluralize@>=1.2.1 <2.0.0"
+      "from": "pluralize@>=1.2.1 <2.0.0",
+      "resolved": "https://registry.npmjs.org/pluralize/-/pluralize-1.2.1.tgz"
     },
     "prelude-ls": {
       "version": "1.1.2",
-      "from": "prelude-ls@>=1.1.2 <1.2.0"
+      "from": "prelude-ls@>=1.1.2 <1.2.0",
+      "resolved": "https://registry.npmjs.org/prelude-ls/-/prelude-ls-1.1.2.tgz"
     },
     "preserve": {
       "version": "0.2.0",
-      "from": "preserve@>=0.2.0 <0.3.0"
+      "from": "preserve@>=0.2.0 <0.3.0",
+      "resolved": "https://registry.npmjs.org/preserve/-/preserve-0.2.0.tgz"
     },
     "pretty-hrtime": {
       "version": "1.0.2",
-      "from": "pretty-hrtime@>=1.0.0 <2.0.0"
+      "from": "pretty-hrtime@>=1.0.0 <2.0.0",
+      "resolved": "https://registry.npmjs.org/pretty-hrtime/-/pretty-hrtime-1.0.2.tgz"
     },
     "private": {
       "version": "0.1.6",
-      "from": "private@>=0.1.6 <0.2.0"
+      "from": "private@>=0.1.6 <0.2.0",
+      "resolved": "https://registry.npmjs.org/private/-/private-0.1.6.tgz"
     },
     "process": {
       "version": "0.11.9",
-      "from": "process@>=0.11.0 <0.12.0"
+      "from": "process@>=0.11.0 <0.12.0",
+      "resolved": "https://registry.npmjs.org/process/-/process-0.11.9.tgz"
     },
     "process-nextick-args": {
       "version": "1.0.7",
-      "from": "process-nextick-args@>=1.0.6 <1.1.0"
+      "from": "process-nextick-args@>=1.0.6 <1.1.0",
+      "resolved": "https://registry.npmjs.org/process-nextick-args/-/process-nextick-args-1.0.7.tgz"
     },
     "progress": {
       "version": "1.1.8",
-      "from": "progress@>=1.1.8 <2.0.0"
+      "from": "progress@>=1.1.8 <2.0.0",
+      "resolved": "https://registry.npmjs.org/progress/-/progress-1.1.8.tgz"
     },
     "promise": {
       "version": "7.1.1",
-      "from": "promise@>=7.1.1 <8.0.0"
+      "from": "promise@>=7.1.1 <8.0.0",
+      "resolved": "https://registry.npmjs.org/promise/-/promise-7.1.1.tgz"
     },
     "propagate": {
       "version": "0.4.0",
-      "from": "propagate@0.4.0"
+      "from": "propagate@0.4.0",
+      "resolved": "https://registry.npmjs.org/propagate/-/propagate-0.4.0.tgz"
     },
     "proxy-addr": {
       "version": "1.1.2",
-      "from": "proxy-addr@>=1.1.2 <1.2.0"
+      "from": "proxy-addr@>=1.1.2 <1.2.0",
+      "resolved": "https://registry.npmjs.org/proxy-addr/-/proxy-addr-1.1.2.tgz"
     },
     "prr": {
       "version": "0.0.0",
-      "from": "prr@>=0.0.0 <0.1.0"
+      "from": "prr@>=0.0.0 <0.1.0",
+      "resolved": "https://registry.npmjs.org/prr/-/prr-0.0.0.tgz"
     },
     "public-encrypt": {
       "version": "4.0.0",
       "from": "public-encrypt@>=4.0.0 <5.0.0",
+      "resolved": "https://registry.npmjs.org/public-encrypt/-/public-encrypt-4.0.0.tgz",
       "dependencies": {
         "bn.js": {
           "version": "4.11.6",
-          "from": "bn.js@>=4.1.0 <5.0.0"
+          "from": "bn.js@>=4.1.0 <5.0.0",
+          "resolved": "https://registry.npmjs.org/bn.js/-/bn.js-4.11.6.tgz"
         }
       }
     },
     "punycode": {
       "version": "1.4.1",
-      "from": "punycode@>=1.3.2 <2.0.0"
+      "from": "punycode@>=1.3.2 <2.0.0",
+      "resolved": "https://registry.npmjs.org/punycode/-/punycode-1.4.1.tgz"
     },
     "q": {
       "version": "1.4.1",
-      "from": "q@>=1.1.2 <2.0.0"
+      "from": "q@>=1.1.2 <2.0.0",
+      "resolved": "https://registry.npmjs.org/q/-/q-1.4.1.tgz"
     },
     "qs": {
       "version": "1.0.2",
-      "from": "qs@>=1.0.0 <1.1.0"
+      "from": "qs@>=1.0.0 <1.1.0",
+      "resolved": "https://registry.npmjs.org/qs/-/qs-1.0.2.tgz"
     },
     "query-string": {
       "version": "3.0.3",
-      "from": "query-string@>=3.0.0 <4.0.0"
+      "from": "query-string@>=3.0.0 <4.0.0",
+      "resolved": "https://registry.npmjs.org/query-string/-/query-string-3.0.3.tgz"
     },
     "querystring": {
       "version": "0.2.0",
-      "from": "querystring@0.2.0"
+      "from": "querystring@0.2.0",
+      "resolved": "https://registry.npmjs.org/querystring/-/querystring-0.2.0.tgz"
     },
     "querystring-es3": {
       "version": "0.2.1",
-      "from": "querystring-es3@>=0.2.0 <0.3.0"
+      "from": "querystring-es3@>=0.2.0 <0.3.0",
+      "resolved": "https://registry.npmjs.org/querystring-es3/-/querystring-es3-0.2.1.tgz"
     },
     "querystringify": {
       "version": "0.0.4",
-      "from": "querystringify@>=0.0.0 <0.1.0"
+      "from": "querystringify@>=0.0.0 <0.1.0",
+      "resolved": "https://registry.npmjs.org/querystringify/-/querystringify-0.0.4.tgz"
     },
     "quote-stream": {
       "version": "1.0.2",
-      "from": "quote-stream@>=1.0.1 <2.0.0"
+      "from": "quote-stream@>=1.0.1 <2.0.0",
+      "resolved": "https://registry.npmjs.org/quote-stream/-/quote-stream-1.0.2.tgz"
     },
     "randomatic": {
       "version": "1.1.5",
-      "from": "randomatic@>=1.1.3 <2.0.0"
+      "from": "randomatic@>=1.1.3 <2.0.0",
+      "resolved": "https://registry.npmjs.org/randomatic/-/randomatic-1.1.5.tgz"
     },
     "randombytes": {
       "version": "2.0.3",
-      "from": "randombytes@>=2.0.0 <3.0.0"
+      "from": "randombytes@>=2.0.0 <3.0.0",
+      "resolved": "https://registry.npmjs.org/randombytes/-/randombytes-2.0.3.tgz"
     },
     "range-parser": {
       "version": "1.2.0",
-      "from": "range-parser@>=1.2.0 <1.3.0"
+      "from": "range-parser@>=1.2.0 <1.3.0",
+      "resolved": "https://registry.npmjs.org/range-parser/-/range-parser-1.2.0.tgz"
     },
     "rcfinder": {
       "version": "0.1.9",
-      "from": "rcfinder@>=0.1.6 <0.2.0"
+      "from": "rcfinder@>=0.1.6 <0.2.0",
+      "resolved": "https://registry.npmjs.org/rcfinder/-/rcfinder-0.1.9.tgz"
     },
     "rcloader": {
       "version": "0.1.2",
       "from": "rcloader@0.1.2",
+      "resolved": "https://registry.npmjs.org/rcloader/-/rcloader-0.1.2.tgz",
       "dependencies": {
         "lodash": {
           "version": "2.4.2",
-          "from": "lodash@>=2.4.1 <2.5.0"
+          "from": "lodash@>=2.4.1 <2.5.0",
+          "resolved": "https://registry.npmjs.org/lodash/-/lodash-2.4.2.tgz"
         }
       }
     },
     "react": {
       "version": "15.1.0",
       "from": "react@15.1.0",
+      "resolved": "https://registry.npmjs.org/react/-/react-15.1.0.tgz",
       "dependencies": {
         "object-assign": {
           "version": "4.1.0",
-          "from": "object-assign@>=4.1.0 <5.0.0"
+          "from": "object-assign@>=4.1.0 <5.0.0",
+          "resolved": "https://registry.npmjs.org/object-assign/-/object-assign-4.1.0.tgz"
         }
       }
     },
     "react-addons-css-transition-group": {
       "version": "15.1.0",
-      "from": "react-addons-css-transition-group@15.1.0"
+      "from": "react-addons-css-transition-group@15.1.0",
+      "resolved": "https://registry.npmjs.org/react-addons-css-transition-group/-/react-addons-css-transition-group-15.1.0.tgz"
     },
     "react-addons-test-utils": {
       "version": "15.1.0",
-      "from": "react-addons-test-utils@15.1.0"
+      "from": "react-addons-test-utils@15.1.0",
+      "resolved": "https://registry.npmjs.org/react-addons-test-utils/-/react-addons-test-utils-15.1.0.tgz"
     },
     "react-dom": {
       "version": "15.1.0",
-      "from": "react-dom@15.1.0"
+      "from": "react-dom@15.1.0",
+      "resolved": "https://registry.npmjs.org/react-dom/-/react-dom-15.1.0.tgz"
     },
     "react-fuzzy": {
       "version": "0.2.3",
-      "from": "react-fuzzy@>=0.2.3 <0.3.0"
+      "from": "react-fuzzy@>=0.2.3 <0.3.0",
+      "resolved": "https://registry.npmjs.org/react-fuzzy/-/react-fuzzy-0.2.3.tgz"
     },
     "react-inspector": {
       "version": "1.1.0",
-      "from": "react-inspector@>=1.1.0 <2.0.0"
+      "from": "react-inspector@>=1.1.0 <2.0.0",
+      "resolved": "https://registry.npmjs.org/react-inspector/-/react-inspector-1.1.0.tgz"
     },
     "react-komposer": {
       "version": "1.13.1",
-      "from": "react-komposer@>=1.9.0 <2.0.0"
+      "from": "react-komposer@>=1.9.0 <2.0.0",
+      "resolved": "https://registry.npmjs.org/react-komposer/-/react-komposer-1.13.1.tgz"
     },
     "react-material-icons-blue": {
       "version": "1.0.4",
-      "from": "react-material-icons-blue@1.0.4"
+      "from": "react-material-icons-blue@1.0.4",
+      "resolved": "https://registry.npmjs.org/react-material-icons-blue/-/react-material-icons-blue-1.0.4.tgz"
     },
     "react-modal": {
       "version": "1.4.0",
       "from": "react-modal@>=1.2.1 <2.0.0",
+      "resolved": "https://registry.npmjs.org/react-modal/-/react-modal-1.4.0.tgz",
       "dependencies": {
         "lodash.assign": {
           "version": "3.2.0",
-          "from": "lodash.assign@>=3.2.0 <4.0.0"
+          "from": "lodash.assign@>=3.2.0 <4.0.0",
+          "resolved": "https://registry.npmjs.org/lodash.assign/-/lodash.assign-3.2.0.tgz"
         }
       }
     },
     "react-redux": {
       "version": "4.4.5",
-      "from": "react-redux@4.4.5"
+      "from": "react-redux@4.4.5",
+      "resolved": "https://registry.npmjs.org/react-redux/-/react-redux-4.4.5.tgz"
     },
     "react-router": {
       "version": "2.3.0",
-      "from": "react-router@2.3.0"
+      "from": "react-router@2.3.0",
+      "resolved": "https://registry.npmjs.org/react-router/-/react-router-2.3.0.tgz"
     },
     "react-simple-di": {
       "version": "1.2.0",
-      "from": "react-simple-di@>=1.2.0 <2.0.0"
+      "from": "react-simple-di@>=1.2.0 <2.0.0",
+      "resolved": "https://registry.npmjs.org/react-simple-di/-/react-simple-di-1.2.0.tgz"
     },
     "read-only-stream": {
       "version": "2.0.0",
       "from": "read-only-stream@>=2.0.0 <3.0.0",
+      "resolved": "https://registry.npmjs.org/read-only-stream/-/read-only-stream-2.0.0.tgz",
       "dependencies": {
         "isarray": {
           "version": "1.0.0",
-          "from": "isarray@>=1.0.0 <1.1.0"
+          "from": "isarray@>=1.0.0 <1.1.0",
+          "resolved": "https://registry.npmjs.org/isarray/-/isarray-1.0.0.tgz"
         },
         "readable-stream": {
           "version": "2.1.5",
-          "from": "readable-stream@>=2.0.2 <3.0.0"
+          "from": "readable-stream@>=2.0.2 <3.0.0",
+          "resolved": "https://registry.npmjs.org/readable-stream/-/readable-stream-2.1.5.tgz"
         }
       }
     },
     "read-pkg": {
       "version": "1.1.0",
-      "from": "read-pkg@>=1.0.0 <2.0.0"
+      "from": "read-pkg@>=1.0.0 <2.0.0",
+      "resolved": "https://registry.npmjs.org/read-pkg/-/read-pkg-1.1.0.tgz"
     },
     "read-pkg-up": {
       "version": "1.0.1",
-      "from": "read-pkg-up@>=1.0.1 <2.0.0"
+      "from": "read-pkg-up@>=1.0.1 <2.0.0",
+      "resolved": "https://registry.npmjs.org/read-pkg-up/-/read-pkg-up-1.0.1.tgz"
     },
     "readable-stream": {
       "version": "1.1.14",
-      "from": "readable-stream@>=1.1.9 <1.2.0"
+      "from": "readable-stream@>=1.1.9 <1.2.0",
+      "resolved": "https://registry.npmjs.org/readable-stream/-/readable-stream-1.1.14.tgz"
     },
     "readdirp": {
       "version": "2.1.0",
       "from": "readdirp@>=2.0.0 <3.0.0",
+      "resolved": "https://registry.npmjs.org/readdirp/-/readdirp-2.1.0.tgz",
       "dependencies": {
         "isarray": {
           "version": "1.0.0",
-          "from": "isarray@>=1.0.0 <1.1.0"
+          "from": "isarray@>=1.0.0 <1.1.0",
+          "resolved": "https://registry.npmjs.org/isarray/-/isarray-1.0.0.tgz"
         },
         "readable-stream": {
           "version": "2.1.5",
-          "from": "readable-stream@>=2.0.2 <3.0.0"
+          "from": "readable-stream@>=2.0.2 <3.0.0",
+          "resolved": "https://registry.npmjs.org/readable-stream/-/readable-stream-2.1.5.tgz"
         }
       }
     },
     "readline2": {
       "version": "1.0.1",
-      "from": "readline2@>=1.0.1 <2.0.0"
+      "from": "readline2@>=1.0.1 <2.0.0",
+      "resolved": "https://registry.npmjs.org/readline2/-/readline2-1.0.1.tgz"
     },
     "recast": {
       "version": "0.10.43",
       "from": "recast@>=0.10.0 <0.11.0",
+      "resolved": "https://registry.npmjs.org/recast/-/recast-0.10.43.tgz",
       "dependencies": {
         "esprima-fb": {
           "version": "15001.1001.0-dev-harmony-fb",
-          "from": "esprima-fb@>=15001.1001.0-dev-harmony-fb <15001.1002.0"
+          "from": "esprima-fb@>=15001.1001.0-dev-harmony-fb <15001.1002.0",
+          "resolved": "https://registry.npmjs.org/esprima-fb/-/esprima-fb-15001.1001.0-dev-harmony-fb.tgz"
         },
         "source-map": {
           "version": "0.5.6",
-          "from": "source-map@>=0.5.0 <0.6.0"
+          "from": "source-map@>=0.5.0 <0.6.0",
+          "resolved": "https://registry.npmjs.org/source-map/-/source-map-0.5.6.tgz"
         }
       }
     },
     "rechoir": {
       "version": "0.6.2",
-      "from": "rechoir@>=0.6.2 <0.7.0"
+      "from": "rechoir@>=0.6.2 <0.7.0",
+      "resolved": "https://registry.npmjs.org/rechoir/-/rechoir-0.6.2.tgz"
     },
     "redbox-react": {
       "version": "1.3.0",
       "from": "redbox-react@>=1.2.2 <2.0.0",
+      "resolved": "https://registry.npmjs.org/redbox-react/-/redbox-react-1.3.0.tgz",
       "dependencies": {
         "object-assign": {
           "version": "4.1.0",
-          "from": "object-assign@>=4.0.1 <5.0.0"
+          "from": "object-assign@>=4.0.1 <5.0.0",
+          "resolved": "https://registry.npmjs.org/object-assign/-/object-assign-4.1.0.tgz"
         }
       }
     },
     "redent": {
       "version": "1.0.0",
       "from": "redent@>=1.0.0 <2.0.0",
+      "resolved": "https://registry.npmjs.org/redent/-/redent-1.0.0.tgz",
       "dependencies": {
         "indent-string": {
           "version": "2.1.0",
-          "from": "indent-string@>=2.1.0 <3.0.0"
+          "from": "indent-string@>=2.1.0 <3.0.0",
+          "resolved": "https://registry.npmjs.org/indent-string/-/indent-string-2.1.0.tgz"
         },
         "repeating": {
           "version": "2.0.1",
-          "from": "repeating@>=2.0.0 <3.0.0"
+          "from": "repeating@>=2.0.0 <3.0.0",
+          "resolved": "https://registry.npmjs.org/repeating/-/repeating-2.0.1.tgz"
         }
       }
     },
     "redeyed": {
       "version": "1.0.0",
       "from": "redeyed@>=1.0.0 <1.1.0",
+      "resolved": "https://registry.npmjs.org/redeyed/-/redeyed-1.0.0.tgz",
       "dependencies": {
         "esprima": {
           "version": "2.7.3",
-          "from": "esprima@2.7.3"
+          "from": "esprima@2.7.3",
+          "resolved": "https://registry.npmjs.org/esprima/-/esprima-2.7.3.tgz"
         }
       }
     },
     "redux": {
       "version": "3.5.2",
-      "from": "redux@3.5.2"
+      "from": "redux@3.5.2",
+      "resolved": "https://registry.npmjs.org/redux/-/redux-3.5.2.tgz"
     },
     "redux-thunk": {
       "version": "2.0.1",
-      "from": "redux-thunk@2.0.1"
+      "from": "redux-thunk@2.0.1",
+      "resolved": "https://registry.npmjs.org/redux-thunk/-/redux-thunk-2.0.1.tgz"
     },
     "regenerate": {
       "version": "1.3.1",
-      "from": "regenerate@>=1.2.1 <2.0.0"
+      "from": "regenerate@>=1.2.1 <2.0.0",
+      "resolved": "https://registry.npmjs.org/regenerate/-/regenerate-1.3.1.tgz"
     },
     "regenerator-runtime": {
       "version": "0.9.5",
-      "from": "regenerator-runtime@>=0.9.5 <0.10.0"
+      "from": "regenerator-runtime@>=0.9.5 <0.10.0",
+      "resolved": "https://registry.npmjs.org/regenerator-runtime/-/regenerator-runtime-0.9.5.tgz"
     },
     "regex-cache": {
       "version": "0.4.3",
-      "from": "regex-cache@>=0.4.2 <0.5.0"
+      "from": "regex-cache@>=0.4.2 <0.5.0",
+      "resolved": "https://registry.npmjs.org/regex-cache/-/regex-cache-0.4.3.tgz"
     },
     "regexpu-core": {
       "version": "2.0.0",
-      "from": "regexpu-core@>=2.0.0 <3.0.0"
+      "from": "regexpu-core@>=2.0.0 <3.0.0",
+      "resolved": "https://registry.npmjs.org/regexpu-core/-/regexpu-core-2.0.0.tgz"
     },
     "regjsgen": {
       "version": "0.2.0",
-      "from": "regjsgen@>=0.2.0 <0.3.0"
+      "from": "regjsgen@>=0.2.0 <0.3.0",
+      "resolved": "https://registry.npmjs.org/regjsgen/-/regjsgen-0.2.0.tgz"
     },
     "regjsparser": {
       "version": "0.1.5",
-      "from": "regjsparser@>=0.1.4 <0.2.0"
+      "from": "regjsparser@>=0.1.4 <0.2.0",
+      "resolved": "https://registry.npmjs.org/regjsparser/-/regjsparser-0.1.5.tgz"
     },
     "repeat-element": {
       "version": "1.1.2",
-      "from": "repeat-element@>=1.1.2 <2.0.0"
+      "from": "repeat-element@>=1.1.2 <2.0.0",
+      "resolved": "https://registry.npmjs.org/repeat-element/-/repeat-element-1.1.2.tgz"
     },
     "repeat-string": {
       "version": "1.5.4",
-      "from": "repeat-string@>=1.5.2 <2.0.0"
+      "from": "repeat-string@>=1.5.2 <2.0.0",
+      "resolved": "https://registry.npmjs.org/repeat-string/-/repeat-string-1.5.4.tgz"
     },
     "repeating": {
       "version": "1.1.3",
-      "from": "repeating@>=1.1.0 <2.0.0"
+      "from": "repeating@>=1.1.0 <2.0.0",
+      "resolved": "https://registry.npmjs.org/repeating/-/repeating-1.1.3.tgz"
     },
     "replace-ext": {
       "version": "0.0.1",
-      "from": "replace-ext@0.0.1"
+      "from": "replace-ext@0.0.1",
+      "resolved": "https://registry.npmjs.org/replace-ext/-/replace-ext-0.0.1.tgz"
     },
     "request": {
       "version": "2.40.0",
-      "from": "request@>=2.40.0 <2.41.0"
+      "from": "request@>=2.40.0 <2.41.0",
+      "resolved": "https://registry.npmjs.org/request/-/request-2.40.0.tgz"
     },
     "require-uncached": {
       "version": "1.0.2",
-      "from": "require-uncached@>=1.0.2 <2.0.0"
+      "from": "require-uncached@>=1.0.2 <2.0.0",
+      "resolved": "https://registry.npmjs.org/require-uncached/-/require-uncached-1.0.2.tgz"
     },
     "requires-port": {
       "version": "1.0.0",
-      "from": "requires-port@>=1.0.0 <1.1.0"
+      "from": "requires-port@>=1.0.0 <1.1.0",
+      "resolved": "https://registry.npmjs.org/requires-port/-/requires-port-1.0.0.tgz"
     },
     "reselect": {
       "version": "2.5.1",
-      "from": "reselect@2.5.1"
+      "from": "reselect@2.5.1",
+      "resolved": "https://registry.npmjs.org/reselect/-/reselect-2.5.1.tgz"
     },
     "resolve": {
       "version": "1.1.7",
-      "from": "resolve@>=1.1.5 <2.0.0"
+      "from": "resolve@>=1.1.5 <2.0.0",
+      "resolved": "https://registry.npmjs.org/resolve/-/resolve-1.1.7.tgz"
     },
     "resolve-dir": {
       "version": "0.1.1",
-      "from": "resolve-dir@>=0.1.0 <0.2.0"
+      "from": "resolve-dir@>=0.1.0 <0.2.0",
+      "resolved": "https://registry.npmjs.org/resolve-dir/-/resolve-dir-0.1.1.tgz"
     },
     "resolve-from": {
       "version": "1.0.1",
-      "from": "resolve-from@>=1.0.0 <2.0.0"
+      "from": "resolve-from@>=1.0.0 <2.0.0",
+      "resolved": "https://registry.npmjs.org/resolve-from/-/resolve-from-1.0.1.tgz"
     },
     "restore-cursor": {
       "version": "1.0.1",
-      "from": "restore-cursor@>=1.0.1 <2.0.0"
+      "from": "restore-cursor@>=1.0.1 <2.0.0",
+      "resolved": "https://registry.npmjs.org/restore-cursor/-/restore-cursor-1.0.1.tgz"
     },
     "right-align": {
       "version": "0.1.3",
-      "from": "right-align@>=0.1.1 <0.2.0"
+      "from": "right-align@>=0.1.1 <0.2.0",
+      "resolved": "https://registry.npmjs.org/right-align/-/right-align-0.1.3.tgz"
     },
     "rimraf": {
       "version": "2.5.4",
       "from": "rimraf@>=2.2.8 <3.0.0",
+      "resolved": "https://registry.npmjs.org/rimraf/-/rimraf-2.5.4.tgz",
       "dependencies": {
         "glob": {
           "version": "7.0.6",
-          "from": "glob@>=7.0.5 <8.0.0"
+          "from": "glob@>=7.0.5 <8.0.0",
+          "resolved": "https://registry.npmjs.org/glob/-/glob-7.0.6.tgz"
         }
       }
     },
     "ripemd160": {
       "version": "1.0.1",
-      "from": "ripemd160@>=1.0.0 <2.0.0"
+      "from": "ripemd160@>=1.0.0 <2.0.0",
+      "resolved": "https://registry.npmjs.org/ripemd160/-/ripemd160-1.0.1.tgz"
     },
     "run-async": {
       "version": "0.1.0",
-      "from": "run-async@>=0.1.0 <0.2.0"
+      "from": "run-async@>=0.1.0 <0.2.0",
+      "resolved": "https://registry.npmjs.org/run-async/-/run-async-0.1.0.tgz"
     },
     "rx-lite": {
       "version": "3.1.2",
-      "from": "rx-lite@>=3.1.2 <4.0.0"
+      "from": "rx-lite@>=3.1.2 <4.0.0",
+      "resolved": "https://registry.npmjs.org/rx-lite/-/rx-lite-3.1.2.tgz"
     },
     "sax": {
       "version": "1.2.1",
-      "from": "sax@>=0.6.0"
+      "from": "sax@>=0.6.0",
+      "resolved": "https://registry.npmjs.org/sax/-/sax-1.2.1.tgz"
     },
     "semver": {
       "version": "4.3.6",
-      "from": "semver@>=4.1.0 <5.0.0"
+      "from": "semver@>=4.1.0 <5.0.0",
+      "resolved": "https://registry.npmjs.org/semver/-/semver-4.3.6.tgz"
     },
     "send": {
       "version": "0.14.1",
       "from": "send@0.14.1",
+      "resolved": "https://registry.npmjs.org/send/-/send-0.14.1.tgz",
       "dependencies": {
         "mime": {
           "version": "1.3.4",
-          "from": "mime@1.3.4"
+          "from": "mime@1.3.4",
+          "resolved": "https://registry.npmjs.org/mime/-/mime-1.3.4.tgz"
         }
       }
     },
     "sequencify": {
       "version": "0.0.7",
-      "from": "sequencify@>=0.0.7 <0.1.0"
+      "from": "sequencify@>=0.0.7 <0.1.0",
+      "resolved": "https://registry.npmjs.org/sequencify/-/sequencify-0.0.7.tgz"
     },
     "serve-static": {
       "version": "1.11.1",
-      "from": "serve-static@>=1.11.1 <1.12.0"
+      "from": "serve-static@>=1.11.1 <1.12.0",
+      "resolved": "https://registry.npmjs.org/serve-static/-/serve-static-1.11.1.tgz"
     },
     "set-immediate-shim": {
       "version": "1.0.1",
-      "from": "set-immediate-shim@>=1.0.1 <2.0.0"
+      "from": "set-immediate-shim@>=1.0.1 <2.0.0",
+      "resolved": "https://registry.npmjs.org/set-immediate-shim/-/set-immediate-shim-1.0.1.tgz"
     },
     "setprototypeof": {
       "version": "1.0.1",
-      "from": "setprototypeof@1.0.1"
+      "from": "setprototypeof@1.0.1",
+      "resolved": "https://registry.npmjs.org/setprototypeof/-/setprototypeof-1.0.1.tgz"
     },
     "sha.js": {
       "version": "2.4.5",
-      "from": "sha.js@>=2.3.6 <3.0.0"
+      "from": "sha.js@>=2.3.6 <3.0.0",
+      "resolved": "https://registry.npmjs.org/sha.js/-/sha.js-2.4.5.tgz"
     },
     "shallow-copy": {
       "version": "0.0.1",
-      "from": "shallow-copy@>=0.0.1 <0.1.0"
+      "from": "shallow-copy@>=0.0.1 <0.1.0",
+      "resolved": "https://registry.npmjs.org/shallow-copy/-/shallow-copy-0.0.1.tgz"
     },
     "shallowequal": {
       "version": "0.2.2",
-      "from": "shallowequal@>=0.2.0 <0.3.0"
+      "from": "shallowequal@>=0.2.0 <0.3.0",
+      "resolved": "https://registry.npmjs.org/shallowequal/-/shallowequal-0.2.2.tgz"
     },
     "shasum": {
       "version": "1.0.2",
-      "from": "shasum@>=1.0.0 <2.0.0"
+      "from": "shasum@>=1.0.0 <2.0.0",
+      "resolved": "https://registry.npmjs.org/shasum/-/shasum-1.0.2.tgz"
     },
     "shebang-regex": {
       "version": "1.0.0",
-      "from": "shebang-regex@>=1.0.0 <2.0.0"
+      "from": "shebang-regex@>=1.0.0 <2.0.0",
+      "resolved": "https://registry.npmjs.org/shebang-regex/-/shebang-regex-1.0.0.tgz"
     },
     "shell-quote": {
       "version": "1.6.1",
-      "from": "shell-quote@>=1.4.3 <2.0.0"
+      "from": "shell-quote@>=1.4.3 <2.0.0",
+      "resolved": "https://registry.npmjs.org/shell-quote/-/shell-quote-1.6.1.tgz"
     },
     "shelljs": {
       "version": "0.6.1",
-      "from": "shelljs@>=0.6.0 <0.7.0"
+      "from": "shelljs@>=0.6.0 <0.7.0",
+      "resolved": "https://registry.npmjs.org/shelljs/-/shelljs-0.6.1.tgz"
     },
     "shellwords": {
       "version": "0.1.0",
-      "from": "shellwords@>=0.1.0 <0.2.0"
+      "from": "shellwords@>=0.1.0 <0.2.0",
+      "resolved": "https://registry.npmjs.org/shellwords/-/shellwords-0.1.0.tgz"
     },
     "sigmund": {
       "version": "1.0.1",
-      "from": "sigmund@>=1.0.0 <1.1.0"
+      "from": "sigmund@>=1.0.0 <1.1.0",
+      "resolved": "https://registry.npmjs.org/sigmund/-/sigmund-1.0.1.tgz"
     },
     "signal-exit": {
       "version": "3.0.1",
-      "from": "signal-exit@>=3.0.0 <4.0.0"
+      "from": "signal-exit@>=3.0.0 <4.0.0",
+      "resolved": "https://registry.npmjs.org/signal-exit/-/signal-exit-3.0.1.tgz"
     },
     "slash": {
       "version": "1.0.0",
-      "from": "slash@>=1.0.0 <2.0.0"
+      "from": "slash@>=1.0.0 <2.0.0",
+      "resolved": "https://registry.npmjs.org/slash/-/slash-1.0.0.tgz"
     },
     "slice-ansi": {
       "version": "0.0.4",
-      "from": "slice-ansi@0.0.4"
+      "from": "slice-ansi@0.0.4",
+      "resolved": "https://registry.npmjs.org/slice-ansi/-/slice-ansi-0.0.4.tgz"
     },
     "sntp": {
       "version": "0.2.4",
       "from": "sntp@>=0.2.0 <0.3.0",
+      "resolved": "https://registry.npmjs.org/sntp/-/sntp-0.2.4.tgz",
       "dependencies": {
         "hoek": {
           "version": "0.9.1",
-          "from": "hoek@>=0.9.0 <0.10.0"
+          "from": "hoek@>=0.9.0 <0.10.0",
+          "resolved": "https://registry.npmjs.org/hoek/-/hoek-0.9.1.tgz"
         }
       }
     },
     "source-list-map": {
       "version": "0.1.6",
-      "from": "source-list-map@>=0.1.0 <0.2.0"
+      "from": "source-list-map@>=0.1.0 <0.2.0",
+      "resolved": "https://registry.npmjs.org/source-list-map/-/source-list-map-0.1.6.tgz"
     },
     "source-map": {
       "version": "0.4.4",
-      "from": "source-map@>=0.4.2 <0.5.0"
+      "from": "source-map@>=0.4.2 <0.5.0",
+      "resolved": "https://registry.npmjs.org/source-map/-/source-map-0.4.4.tgz"
     },
     "source-map-support": {
       "version": "0.2.10",
       "from": "source-map-support@>=0.2.10 <0.3.0",
+      "resolved": "https://registry.npmjs.org/source-map-support/-/source-map-support-0.2.10.tgz",
       "dependencies": {
         "source-map": {
           "version": "0.1.32",
-          "from": "source-map@0.1.32"
+          "from": "source-map@0.1.32",
+          "resolved": "https://registry.npmjs.org/source-map/-/source-map-0.1.32.tgz"
         }
       }
     },
     "sparkles": {
       "version": "1.0.0",
-      "from": "sparkles@>=1.0.0 <2.0.0"
+      "from": "sparkles@>=1.0.0 <2.0.0",
+      "resolved": "https://registry.npmjs.org/sparkles/-/sparkles-1.0.0.tgz"
     },
     "spdx-correct": {
       "version": "1.0.2",
-      "from": "spdx-correct@>=1.0.0 <1.1.0"
+      "from": "spdx-correct@>=1.0.0 <1.1.0",
+      "resolved": "https://registry.npmjs.org/spdx-correct/-/spdx-correct-1.0.2.tgz"
     },
     "spdx-expression-parse": {
       "version": "1.0.3",
-      "from": "spdx-expression-parse@>=1.0.0 <1.1.0"
+      "from": "spdx-expression-parse@>=1.0.0 <1.1.0",
+      "resolved": "https://registry.npmjs.org/spdx-expression-parse/-/spdx-expression-parse-1.0.3.tgz"
     },
     "spdx-license-ids": {
       "version": "1.2.2",
-      "from": "spdx-license-ids@>=1.0.2 <2.0.0"
+      "from": "spdx-license-ids@>=1.0.2 <2.0.0",
+      "resolved": "https://registry.npmjs.org/spdx-license-ids/-/spdx-license-ids-1.2.2.tgz"
     },
     "sprintf-js": {
       "version": "1.0.3",
-      "from": "sprintf-js@>=1.0.2 <1.1.0"
+      "from": "sprintf-js@>=1.0.2 <1.1.0",
+      "resolved": "https://registry.npmjs.org/sprintf-js/-/sprintf-js-1.0.3.tgz"
     },
     "sshpk": {
       "version": "1.10.0",
       "from": "sshpk@>=1.7.0 <2.0.0",
+      "resolved": "https://registry.npmjs.org/sshpk/-/sshpk-1.10.0.tgz",
       "dependencies": {
         "asn1": {
           "version": "0.2.3",
-          "from": "asn1@>=0.2.3 <0.3.0"
+          "from": "asn1@>=0.2.3 <0.3.0",
+          "resolved": "https://registry.npmjs.org/asn1/-/asn1-0.2.3.tgz"
         },
         "assert-plus": {
           "version": "1.0.0",
-          "from": "assert-plus@>=1.0.0 <2.0.0"
+          "from": "assert-plus@>=1.0.0 <2.0.0",
+          "resolved": "https://registry.npmjs.org/assert-plus/-/assert-plus-1.0.0.tgz"
         }
       }
     },
     "stack-source-map": {
       "version": "1.0.5",
       "from": "stack-source-map@>=1.0.5 <2.0.0",
+      "resolved": "https://registry.npmjs.org/stack-source-map/-/stack-source-map-1.0.5.tgz",
       "dependencies": {
         "source-map": {
           "version": "0.5.6",
-          "from": "source-map@>=0.5.3 <0.6.0"
+          "from": "source-map@>=0.5.3 <0.6.0",
+          "resolved": "https://registry.npmjs.org/source-map/-/source-map-0.5.6.tgz"
         }
       }
     },
     "stackframe": {
       "version": "0.3.1",
-      "from": "stackframe@>=0.3.1 <0.4.0"
+      "from": "stackframe@>=0.3.1 <0.4.0",
+      "resolved": "https://registry.npmjs.org/stackframe/-/stackframe-0.3.1.tgz"
     },
     "static-eval": {
       "version": "0.2.4",
       "from": "static-eval@>=0.2.0 <0.3.0",
+      "resolved": "https://registry.npmjs.org/static-eval/-/static-eval-0.2.4.tgz",
       "dependencies": {
         "escodegen": {
           "version": "0.0.28",
-          "from": "escodegen@>=0.0.24 <0.1.0"
+          "from": "escodegen@>=0.0.24 <0.1.0",
+          "resolved": "https://registry.npmjs.org/escodegen/-/escodegen-0.0.28.tgz"
         },
         "esprima": {
           "version": "1.0.4",
-          "from": "esprima@>=1.0.2 <1.1.0"
+          "from": "esprima@>=1.0.2 <1.1.0",
+          "resolved": "https://registry.npmjs.org/esprima/-/esprima-1.0.4.tgz"
         },
         "estraverse": {
           "version": "1.3.2",
-          "from": "estraverse@>=1.3.0 <1.4.0"
+          "from": "estraverse@>=1.3.0 <1.4.0",
+          "resolved": "https://registry.npmjs.org/estraverse/-/estraverse-1.3.2.tgz"
         }
       }
     },
     "static-module": {
       "version": "1.3.1",
       "from": "static-module@>=1.1.0 <2.0.0",
+      "resolved": "https://registry.npmjs.org/static-module/-/static-module-1.3.1.tgz",
       "dependencies": {
         "minimist": {
           "version": "0.0.8",
-          "from": "minimist@0.0.8"
+          "from": "minimist@0.0.8",
+          "resolved": "https://registry.npmjs.org/minimist/-/minimist-0.0.8.tgz"
         },
         "object-keys": {
           "version": "0.4.0",
-          "from": "object-keys@>=0.4.0 <0.5.0"
+          "from": "object-keys@>=0.4.0 <0.5.0",
+          "resolved": "https://registry.npmjs.org/object-keys/-/object-keys-0.4.0.tgz"
         },
         "quote-stream": {
           "version": "0.0.0",
-          "from": "quote-stream@>=0.0.0 <0.1.0"
+          "from": "quote-stream@>=0.0.0 <0.1.0",
+          "resolved": "https://registry.npmjs.org/quote-stream/-/quote-stream-0.0.0.tgz"
         },
         "readable-stream": {
           "version": "1.0.34",
-          "from": "readable-stream@>=1.0.27-1 <1.1.0"
+          "from": "readable-stream@>=1.0.27-1 <1.1.0",
+          "resolved": "https://registry.npmjs.org/readable-stream/-/readable-stream-1.0.34.tgz"
         },
         "through2": {
           "version": "0.4.2",
-          "from": "through2@>=0.4.1 <0.5.0"
+          "from": "through2@>=0.4.1 <0.5.0",
+          "resolved": "https://registry.npmjs.org/through2/-/through2-0.4.2.tgz"
         },
         "xtend": {
           "version": "2.1.2",
-          "from": "xtend@>=2.1.1 <2.2.0"
+          "from": "xtend@>=2.1.1 <2.2.0",
+          "resolved": "https://registry.npmjs.org/xtend/-/xtend-2.1.2.tgz"
         }
       }
     },
     "statuses": {
       "version": "1.3.0",
-      "from": "statuses@>=1.3.0 <1.4.0"
+      "from": "statuses@>=1.3.0 <1.4.0",
+      "resolved": "https://registry.npmjs.org/statuses/-/statuses-1.3.0.tgz"
     },
     "stream-browserify": {
       "version": "2.0.1",
       "from": "stream-browserify@>=2.0.0 <3.0.0",
+      "resolved": "https://registry.npmjs.org/stream-browserify/-/stream-browserify-2.0.1.tgz",
       "dependencies": {
         "isarray": {
           "version": "1.0.0",
-          "from": "isarray@>=1.0.0 <1.1.0"
+          "from": "isarray@>=1.0.0 <1.1.0",
+          "resolved": "https://registry.npmjs.org/isarray/-/isarray-1.0.0.tgz"
         },
         "readable-stream": {
           "version": "2.1.5",
-          "from": "readable-stream@>=2.0.2 <3.0.0"
+          "from": "readable-stream@>=2.0.2 <3.0.0",
+          "resolved": "https://registry.npmjs.org/readable-stream/-/readable-stream-2.1.5.tgz"
         }
       }
     },
     "stream-combiner2": {
       "version": "1.1.1",
       "from": "stream-combiner2@>=1.1.1 <2.0.0",
+      "resolved": "https://registry.npmjs.org/stream-combiner2/-/stream-combiner2-1.1.1.tgz",
       "dependencies": {
         "duplexer2": {
           "version": "0.1.4",
-          "from": "duplexer2@>=0.1.0 <0.2.0"
+          "from": "duplexer2@>=0.1.0 <0.2.0",
+          "resolved": "https://registry.npmjs.org/duplexer2/-/duplexer2-0.1.4.tgz"
         },
         "isarray": {
           "version": "1.0.0",
-          "from": "isarray@>=1.0.0 <1.1.0"
+          "from": "isarray@>=1.0.0 <1.1.0",
+          "resolved": "https://registry.npmjs.org/isarray/-/isarray-1.0.0.tgz"
         },
         "readable-stream": {
           "version": "2.1.5",
-          "from": "readable-stream@>=2.0.2 <3.0.0"
+          "from": "readable-stream@>=2.0.2 <3.0.0",
+          "resolved": "https://registry.npmjs.org/readable-stream/-/readable-stream-2.1.5.tgz"
         }
       }
     },
     "stream-consume": {
       "version": "0.1.0",
-      "from": "stream-consume@>=0.1.0 <0.2.0"
+      "from": "stream-consume@>=0.1.0 <0.2.0",
+      "resolved": "https://registry.npmjs.org/stream-consume/-/stream-consume-0.1.0.tgz"
     },
     "stream-http": {
       "version": "2.4.0",
       "from": "stream-http@>=2.0.0 <3.0.0",
+      "resolved": "https://registry.npmjs.org/stream-http/-/stream-http-2.4.0.tgz",
       "dependencies": {
         "isarray": {
           "version": "1.0.0",
-          "from": "isarray@>=1.0.0 <1.1.0"
+          "from": "isarray@>=1.0.0 <1.1.0",
+          "resolved": "https://registry.npmjs.org/isarray/-/isarray-1.0.0.tgz"
         },
         "readable-stream": {
           "version": "2.1.5",
-          "from": "readable-stream@>=2.1.0 <3.0.0"
+          "from": "readable-stream@>=2.1.0 <3.0.0",
+          "resolved": "https://registry.npmjs.org/readable-stream/-/readable-stream-2.1.5.tgz"
         }
       }
     },
     "stream-shift": {
       "version": "1.0.0",
-      "from": "stream-shift@>=1.0.0 <2.0.0"
+      "from": "stream-shift@>=1.0.0 <2.0.0",
+      "resolved": "https://registry.npmjs.org/stream-shift/-/stream-shift-1.0.0.tgz"
     },
     "stream-splicer": {
       "version": "2.0.0",
       "from": "stream-splicer@>=2.0.0 <3.0.0",
+      "resolved": "https://registry.npmjs.org/stream-splicer/-/stream-splicer-2.0.0.tgz",
       "dependencies": {
         "isarray": {
           "version": "1.0.0",
-          "from": "isarray@>=1.0.0 <1.1.0"
+          "from": "isarray@>=1.0.0 <1.1.0",
+          "resolved": "https://registry.npmjs.org/isarray/-/isarray-1.0.0.tgz"
         },
         "readable-stream": {
           "version": "2.1.5",
-          "from": "readable-stream@>=2.0.2 <3.0.0"
+          "from": "readable-stream@>=2.0.2 <3.0.0",
+          "resolved": "https://registry.npmjs.org/readable-stream/-/readable-stream-2.1.5.tgz"
         }
       }
     },
     "strict-uri-encode": {
       "version": "1.1.0",
-      "from": "strict-uri-encode@>=1.0.0 <2.0.0"
+      "from": "strict-uri-encode@>=1.0.0 <2.0.0",
+      "resolved": "https://registry.npmjs.org/strict-uri-encode/-/strict-uri-encode-1.1.0.tgz"
     },
     "string_decoder": {
       "version": "0.10.31",
-      "from": "string_decoder@>=0.10.0 <0.11.0"
+      "from": "string_decoder@>=0.10.0 <0.11.0",
+      "resolved": "https://registry.npmjs.org/string_decoder/-/string_decoder-0.10.31.tgz"
     },
     "string-width": {
       "version": "1.0.2",
-      "from": "string-width@>=1.0.1 <2.0.0"
+      "from": "string-width@>=1.0.1 <2.0.0",
+      "resolved": "https://registry.npmjs.org/string-width/-/string-width-1.0.2.tgz"
     },
     "string.prototype.codepointat": {
       "version": "0.2.0",
-      "from": "string.prototype.codepointat@>=0.2.0 <0.3.0"
+      "from": "string.prototype.codepointat@>=0.2.0 <0.3.0",
+      "resolved": "https://registry.npmjs.org/string.prototype.codepointat/-/string.prototype.codepointat-0.2.0.tgz"
     },
     "string.prototype.padend": {
       "version": "3.0.0",
-      "from": "string.prototype.padend@>=3.0.0 <4.0.0"
+      "from": "string.prototype.padend@>=3.0.0 <4.0.0",
+      "resolved": "https://registry.npmjs.org/string.prototype.padend/-/string.prototype.padend-3.0.0.tgz"
     },
     "string.prototype.padstart": {
       "version": "3.0.0",
-      "from": "string.prototype.padstart@>=3.0.0 <4.0.0"
+      "from": "string.prototype.padstart@>=3.0.0 <4.0.0",
+      "resolved": "https://registry.npmjs.org/string.prototype.padstart/-/string.prototype.padstart-3.0.0.tgz"
     },
     "stringstream": {
       "version": "0.0.5",
-      "from": "stringstream@>=0.0.4 <0.1.0"
+      "from": "stringstream@>=0.0.4 <0.1.0",
+      "resolved": "https://registry.npmjs.org/stringstream/-/stringstream-0.0.5.tgz"
     },
     "strip-ansi": {
       "version": "3.0.1",
-      "from": "strip-ansi@>=3.0.0 <4.0.0"
+      "from": "strip-ansi@>=3.0.0 <4.0.0",
+      "resolved": "https://registry.npmjs.org/strip-ansi/-/strip-ansi-3.0.1.tgz"
     },
     "strip-bom": {
       "version": "2.0.0",
-      "from": "strip-bom@>=2.0.0 <3.0.0"
+      "from": "strip-bom@>=2.0.0 <3.0.0",
+      "resolved": "https://registry.npmjs.org/strip-bom/-/strip-bom-2.0.0.tgz"
     },
     "strip-indent": {
       "version": "1.0.1",
-      "from": "strip-indent@>=1.0.1 <2.0.0"
+      "from": "strip-indent@>=1.0.1 <2.0.0",
+      "resolved": "https://registry.npmjs.org/strip-indent/-/strip-indent-1.0.1.tgz"
     },
     "strip-json-comments": {
       "version": "1.0.4",
-      "from": "strip-json-comments@>=1.0.1 <1.1.0"
+      "from": "strip-json-comments@>=1.0.1 <1.1.0",
+      "resolved": "https://registry.npmjs.org/strip-json-comments/-/strip-json-comments-1.0.4.tgz"
     },
     "subarg": {
       "version": "1.0.0",
-      "from": "subarg@>=1.0.0 <2.0.0"
+      "from": "subarg@>=1.0.0 <2.0.0",
+      "resolved": "https://registry.npmjs.org/subarg/-/subarg-1.0.0.tgz"
     },
     "supports-color": {
       "version": "2.0.0",
-      "from": "supports-color@>=2.0.0 <3.0.0"
+      "from": "supports-color@>=2.0.0 <3.0.0",
+      "resolved": "https://registry.npmjs.org/supports-color/-/supports-color-2.0.0.tgz"
     },
     "symbol-observable": {
       "version": "0.2.4",
-      "from": "symbol-observable@>=0.2.3 <0.3.0"
+      "from": "symbol-observable@>=0.2.3 <0.3.0",
+      "resolved": "https://registry.npmjs.org/symbol-observable/-/symbol-observable-0.2.4.tgz"
     },
     "symbol-tree": {
       "version": "3.1.4",
-      "from": "symbol-tree@>=3.1.0 <4.0.0"
+      "from": "symbol-tree@>=3.1.0 <4.0.0",
+      "resolved": "https://registry.npmjs.org/symbol-tree/-/symbol-tree-3.1.4.tgz"
     },
     "syntax-error": {
       "version": "1.1.6",
       "from": "syntax-error@>=1.1.1 <2.0.0",
+      "resolved": "https://registry.npmjs.org/syntax-error/-/syntax-error-1.1.6.tgz",
       "dependencies": {
         "acorn": {
           "version": "2.7.0",
-          "from": "acorn@>=2.7.0 <3.0.0"
+          "from": "acorn@>=2.7.0 <3.0.0",
+          "resolved": "https://registry.npmjs.org/acorn/-/acorn-2.7.0.tgz"
         }
       }
     },
     "table": {
       "version": "3.7.8",
-      "from": "table@>=3.7.8 <4.0.0"
+      "from": "table@>=3.7.8 <4.0.0",
+      "resolved": "https://registry.npmjs.org/table/-/table-3.7.8.tgz"
     },
     "tapable": {
       "version": "0.1.10",
-      "from": "tapable@>=0.1.8 <0.2.0"
+      "from": "tapable@>=0.1.8 <0.2.0",
+      "resolved": "https://registry.npmjs.org/tapable/-/tapable-0.1.10.tgz"
     },
     "temp": {
       "version": "0.8.3",
       "from": "temp@>=0.8.3 <0.9.0",
+      "resolved": "https://registry.npmjs.org/temp/-/temp-0.8.3.tgz",
       "dependencies": {
         "rimraf": {
           "version": "2.2.8",
-          "from": "rimraf@>=2.2.6 <2.3.0"
+          "from": "rimraf@>=2.2.6 <2.3.0",
+          "resolved": "https://registry.npmjs.org/rimraf/-/rimraf-2.2.8.tgz"
         }
       }
     },
     "ternary-stream": {
       "version": "2.0.0",
-      "from": "ternary-stream@>=2.0.0 <3.0.0"
+      "from": "ternary-stream@>=2.0.0 <3.0.0",
+      "resolved": "https://registry.npmjs.org/ternary-stream/-/ternary-stream-2.0.0.tgz"
     },
     "text-table": {
       "version": "0.2.0",
-      "from": "text-table@>=0.2.0 <0.3.0"
+      "from": "text-table@>=0.2.0 <0.3.0",
+      "resolved": "https://registry.npmjs.org/text-table/-/text-table-0.2.0.tgz"
     },
     "through": {
       "version": "2.3.8",
-      "from": "through@>=2.3.4 <2.4.0"
+      "from": "through@>=2.3.4 <2.4.0",
+      "resolved": "https://registry.npmjs.org/through/-/through-2.3.8.tgz"
     },
     "through2": {
       "version": "2.0.1",
       "from": "through2@>=2.0.1 <3.0.0",
+      "resolved": "https://registry.npmjs.org/through2/-/through2-2.0.1.tgz",
       "dependencies": {
         "isarray": {
           "version": "1.0.0",
-          "from": "isarray@>=1.0.0 <1.1.0"
+          "from": "isarray@>=1.0.0 <1.1.0",
+          "resolved": "https://registry.npmjs.org/isarray/-/isarray-1.0.0.tgz"
         },
         "readable-stream": {
           "version": "2.0.6",
-          "from": "readable-stream@>=2.0.0 <2.1.0"
+          "from": "readable-stream@>=2.0.0 <2.1.0",
+          "resolved": "https://registry.npmjs.org/readable-stream/-/readable-stream-2.0.6.tgz"
         }
       }
     },
     "tildify": {
       "version": "1.2.0",
-      "from": "tildify@>=1.0.0 <2.0.0"
+      "from": "tildify@>=1.0.0 <2.0.0",
+      "resolved": "https://registry.npmjs.org/tildify/-/tildify-1.2.0.tgz"
     },
     "time-stamp": {
       "version": "1.0.1",
-      "from": "time-stamp@>=1.0.0 <2.0.0"
+      "from": "time-stamp@>=1.0.0 <2.0.0",
+      "resolved": "https://registry.npmjs.org/time-stamp/-/time-stamp-1.0.1.tgz"
     },
     "timers-browserify": {
       "version": "1.4.2",
-      "from": "timers-browserify@>=1.0.1 <2.0.0"
+      "from": "timers-browserify@>=1.0.1 <2.0.0",
+      "resolved": "https://registry.npmjs.org/timers-browserify/-/timers-browserify-1.4.2.tgz"
     },
     "tmp": {
       "version": "0.0.28",
-      "from": "tmp@0.0.28"
+      "from": "tmp@0.0.28",
+      "resolved": "https://registry.npmjs.org/tmp/-/tmp-0.0.28.tgz"
     },
     "to-arraybuffer": {
       "version": "1.0.1",
-      "from": "to-arraybuffer@>=1.0.0 <2.0.0"
+      "from": "to-arraybuffer@>=1.0.0 <2.0.0",
+      "resolved": "https://registry.npmjs.org/to-arraybuffer/-/to-arraybuffer-1.0.1.tgz"
     },
     "to-fast-properties": {
       "version": "1.0.2",
-      "from": "to-fast-properties@>=1.0.1 <2.0.0"
+      "from": "to-fast-properties@>=1.0.1 <2.0.0",
+      "resolved": "https://registry.npmjs.org/to-fast-properties/-/to-fast-properties-1.0.2.tgz"
     },
     "to-iso-string": {
       "version": "0.0.2",
-      "from": "to-iso-string@0.0.2"
+      "from": "to-iso-string@0.0.2",
+      "resolved": "https://registry.npmjs.org/to-iso-string/-/to-iso-string-0.0.2.tgz"
     },
     "topo": {
       "version": "1.1.0",
-      "from": "topo@>=1.0.0 <2.0.0"
+      "from": "topo@>=1.0.0 <2.0.0",
+      "resolved": "https://registry.npmjs.org/topo/-/topo-1.1.0.tgz"
     },
     "tough-cookie": {
       "version": "2.3.1",
-      "from": "tough-cookie@>=0.12.0"
+      "from": "tough-cookie@>=0.12.0",
+      "resolved": "https://registry.npmjs.org/tough-cookie/-/tough-cookie-2.3.1.tgz"
     },
     "tr46": {
       "version": "0.0.3",
-      "from": "tr46@>=0.0.1 <0.1.0"
+      "from": "tr46@>=0.0.1 <0.1.0",
+      "resolved": "https://registry.npmjs.org/tr46/-/tr46-0.0.3.tgz"
     },
     "transform": {
       "version": "1.1.2",
       "from": "transform@>=1.1.2 <2.0.0",
+      "resolved": "https://registry.npmjs.org/transform/-/transform-1.1.2.tgz",
       "dependencies": {
         "ms": {
           "version": "0.6.2",
-          "from": "ms@>=0.6.0 <0.7.0"
+          "from": "ms@>=0.6.0 <0.7.0",
+          "resolved": "https://registry.npmjs.org/ms/-/ms-0.6.2.tgz"
         },
         "promise": {
           "version": "3.2.0",
-          "from": "promise@>=3.2.0 <3.3.0"
+          "from": "promise@>=3.2.0 <3.3.0",
+          "resolved": "https://registry.npmjs.org/promise/-/promise-3.2.0.tgz"
         },
         "resolve": {
           "version": "0.5.1",
-          "from": "resolve@>=0.5.1 <0.6.0"
+          "from": "resolve@>=0.5.1 <0.6.0",
+          "resolved": "https://registry.npmjs.org/resolve/-/resolve-0.5.1.tgz"
         }
       }
     },
     "transform-filter": {
       "version": "0.1.1",
-      "from": "transform-filter@>=0.1.1 <0.2.0"
+      "from": "transform-filter@>=0.1.1 <0.2.0",
+      "resolved": "https://registry.npmjs.org/transform-filter/-/transform-filter-0.1.1.tgz"
     },
     "transformers": {
       "version": "2.1.0",
       "from": "transformers@>=2.1.0 <2.2.0",
+      "resolved": "https://registry.npmjs.org/transformers/-/transformers-2.1.0.tgz",
       "dependencies": {
         "optimist": {
           "version": "0.3.7",
-          "from": "optimist@>=0.3.5 <0.4.0"
+          "from": "optimist@>=0.3.5 <0.4.0",
+          "resolved": "https://registry.npmjs.org/optimist/-/optimist-0.3.7.tgz"
         },
         "promise": {
           "version": "2.0.0",
-          "from": "promise@>=2.0.0 <2.1.0"
+          "from": "promise@>=2.0.0 <2.1.0",
+          "resolved": "https://registry.npmjs.org/promise/-/promise-2.0.0.tgz"
         },
         "source-map": {
           "version": "0.1.43",
-          "from": "source-map@>=0.1.7 <0.2.0"
+          "from": "source-map@>=0.1.7 <0.2.0",
+          "resolved": "https://registry.npmjs.org/source-map/-/source-map-0.1.43.tgz"
         },
         "uglify-js": {
           "version": "2.2.5",
-          "from": "uglify-js@>=2.2.5 <2.3.0"
+          "from": "uglify-js@>=2.2.5 <2.3.0",
+          "resolved": "https://registry.npmjs.org/uglify-js/-/uglify-js-2.2.5.tgz"
         },
         "wordwrap": {
           "version": "0.0.3",
-          "from": "wordwrap@>=0.0.2 <0.1.0"
+          "from": "wordwrap@>=0.0.2 <0.1.0",
+          "resolved": "https://registry.npmjs.org/wordwrap/-/wordwrap-0.0.3.tgz"
         }
       }
     },
     "trim-newlines": {
       "version": "1.0.0",
-      "from": "trim-newlines@>=1.0.0 <2.0.0"
+      "from": "trim-newlines@>=1.0.0 <2.0.0",
+      "resolved": "https://registry.npmjs.org/trim-newlines/-/trim-newlines-1.0.0.tgz"
     },
     "tryit": {
       "version": "1.0.2",
-      "from": "tryit@>=1.0.1 <2.0.0"
+      "from": "tryit@>=1.0.1 <2.0.0",
+      "resolved": "https://registry.npmjs.org/tryit/-/tryit-1.0.2.tgz"
     },
     "tty-browserify": {
       "version": "0.0.0",
-      "from": "tty-browserify@>=0.0.0 <0.1.0"
+      "from": "tty-browserify@>=0.0.0 <0.1.0",
+      "resolved": "https://registry.npmjs.org/tty-browserify/-/tty-browserify-0.0.0.tgz"
     },
     "tunnel-agent": {
       "version": "0.4.3",
-      "from": "tunnel-agent@>=0.4.0 <0.5.0"
+      "from": "tunnel-agent@>=0.4.0 <0.5.0",
+      "resolved": "https://registry.npmjs.org/tunnel-agent/-/tunnel-agent-0.4.3.tgz"
     },
     "tv4": {
       "version": "1.2.7",
-      "from": "tv4@>=1.2.7 <2.0.0"
+      "from": "tv4@>=1.2.7 <2.0.0",
+      "resolved": "https://registry.npmjs.org/tv4/-/tv4-1.2.7.tgz"
     },
     "tweetnacl": {
       "version": "0.13.3",
-      "from": "tweetnacl@>=0.13.0 <0.14.0"
+      "from": "tweetnacl@>=0.13.0 <0.14.0",
+      "resolved": "https://registry.npmjs.org/tweetnacl/-/tweetnacl-0.13.3.tgz"
     },
     "type-check": {
       "version": "0.3.2",
-      "from": "type-check@>=0.3.2 <0.4.0"
+      "from": "type-check@>=0.3.2 <0.4.0",
+      "resolved": "https://registry.npmjs.org/type-check/-/type-check-0.3.2.tgz"
     },
     "type-detect": {
       "version": "1.0.0",
-      "from": "type-detect@>=1.0.0 <2.0.0"
+      "from": "type-detect@>=1.0.0 <2.0.0",
+      "resolved": "https://registry.npmjs.org/type-detect/-/type-detect-1.0.0.tgz"
     },
     "type-is": {
       "version": "1.6.13",
       "from": "type-is@>=1.6.13 <1.7.0",
+      "resolved": "https://registry.npmjs.org/type-is/-/type-is-1.6.13.tgz",
       "dependencies": {
         "mime-types": {
           "version": "2.1.11",
-          "from": "mime-types@>=2.1.11 <2.2.0"
+          "from": "mime-types@>=2.1.11 <2.2.0",
+          "resolved": "https://registry.npmjs.org/mime-types/-/mime-types-2.1.11.tgz"
         }
       }
     },
     "typedarray": {
       "version": "0.0.6",
-      "from": "typedarray@>=0.0.5 <0.1.0"
+      "from": "typedarray@>=0.0.5 <0.1.0",
+      "resolved": "https://registry.npmjs.org/typedarray/-/typedarray-0.0.6.tgz"
     },
     "ua-parser-js": {
       "version": "0.7.10",
-      "from": "ua-parser-js@>=0.7.9 <0.8.0"
+      "from": "ua-parser-js@>=0.7.9 <0.8.0",
+      "resolved": "https://registry.npmjs.org/ua-parser-js/-/ua-parser-js-0.7.10.tgz"
     },
     "uglify-js": {
       "version": "2.3.6",
       "from": "uglify-js@>=2.3.0 <2.4.0",
+      "resolved": "https://registry.npmjs.org/uglify-js/-/uglify-js-2.3.6.tgz",
       "dependencies": {
         "async": {
           "version": "0.2.10",
-          "from": "async@>=0.2.6 <0.3.0"
+          "from": "async@>=0.2.6 <0.3.0",
+          "resolved": "https://registry.npmjs.org/async/-/async-0.2.10.tgz"
         },
         "optimist": {
           "version": "0.3.7",
-          "from": "optimist@>=0.3.5 <0.4.0"
+          "from": "optimist@>=0.3.5 <0.4.0",
+          "resolved": "https://registry.npmjs.org/optimist/-/optimist-0.3.7.tgz"
         },
         "source-map": {
           "version": "0.1.43",
-          "from": "source-map@>=0.1.7 <0.2.0"
+          "from": "source-map@>=0.1.7 <0.2.0",
+          "resolved": "https://registry.npmjs.org/source-map/-/source-map-0.1.43.tgz"
         },
         "wordwrap": {
           "version": "0.0.3",
-          "from": "wordwrap@>=0.0.2 <0.1.0"
+          "from": "wordwrap@>=0.0.2 <0.1.0",
+          "resolved": "https://registry.npmjs.org/wordwrap/-/wordwrap-0.0.3.tgz"
         }
       }
     },
     "uglify-to-browserify": {
       "version": "1.0.2",
-      "from": "uglify-to-browserify@>=1.0.0 <1.1.0"
+      "from": "uglify-to-browserify@>=1.0.0 <1.1.0",
+      "resolved": "https://registry.npmjs.org/uglify-to-browserify/-/uglify-to-browserify-1.0.2.tgz"
     },
     "umd": {
       "version": "3.0.1",
-      "from": "umd@>=3.0.0 <4.0.0"
+      "from": "umd@>=3.0.0 <4.0.0",
+      "resolved": "https://registry.npmjs.org/umd/-/umd-3.0.1.tgz"
     },
     "unc-path-regex": {
       "version": "0.1.2",
-      "from": "unc-path-regex@>=0.1.0 <0.2.0"
+      "from": "unc-path-regex@>=0.1.0 <0.2.0",
+      "resolved": "https://registry.npmjs.org/unc-path-regex/-/unc-path-regex-0.1.2.tgz"
     },
     "underscore.string": {
       "version": "3.3.4",
-      "from": "underscore.string@3.3.4"
+      "from": "underscore.string@3.3.4",
+      "resolved": "https://registry.npmjs.org/underscore.string/-/underscore.string-3.3.4.tgz"
     },
     "unique-stream": {
       "version": "1.0.0",
-      "from": "unique-stream@>=1.0.0 <2.0.0"
+      "from": "unique-stream@>=1.0.0 <2.0.0",
+      "resolved": "https://registry.npmjs.org/unique-stream/-/unique-stream-1.0.0.tgz"
     },
     "unpipe": {
       "version": "1.0.0",
-      "from": "unpipe@>=1.0.0 <1.1.0"
+      "from": "unpipe@>=1.0.0 <1.1.0",
+      "resolved": "https://registry.npmjs.org/unpipe/-/unpipe-1.0.0.tgz"
     },
     "url": {
       "version": "0.11.0",
       "from": "url@>=0.11.0 <0.12.0",
+      "resolved": "https://registry.npmjs.org/url/-/url-0.11.0.tgz",
       "dependencies": {
         "punycode": {
           "version": "1.3.2",
-          "from": "punycode@1.3.2"
+          "from": "punycode@1.3.2",
+          "resolved": "https://registry.npmjs.org/punycode/-/punycode-1.3.2.tgz"
         }
       }
     },
     "url-parse": {
       "version": "1.0.5",
-      "from": "url-parse@>=1.0.0 <1.1.0"
+      "from": "url-parse@>=1.0.0 <1.1.0",
+      "resolved": "https://registry.npmjs.org/url-parse/-/url-parse-1.0.5.tgz"
     },
     "user-home": {
       "version": "1.1.1",
-      "from": "user-home@>=1.1.1 <2.0.0"
+      "from": "user-home@>=1.1.1 <2.0.0",
+      "resolved": "https://registry.npmjs.org/user-home/-/user-home-1.1.1.tgz"
     },
     "util": {
       "version": "0.10.3",
       "from": "util@>=0.10.1 <0.11.0",
+      "resolved": "https://registry.npmjs.org/util/-/util-0.10.3.tgz",
       "dependencies": {
         "inherits": {
           "version": "2.0.1",
-          "from": "inherits@2.0.1"
+          "from": "inherits@2.0.1",
+          "resolved": "https://registry.npmjs.org/inherits/-/inherits-2.0.1.tgz"
         }
       }
     },
     "util-deprecate": {
       "version": "1.0.2",
-      "from": "util-deprecate@>=1.0.1 <1.1.0"
+      "from": "util-deprecate@>=1.0.1 <1.1.0",
+      "resolved": "https://registry.npmjs.org/util-deprecate/-/util-deprecate-1.0.2.tgz"
     },
     "utils-merge": {
       "version": "1.0.0",
-      "from": "utils-merge@1.0.0"
+      "from": "utils-merge@1.0.0",
+      "resolved": "https://registry.npmjs.org/utils-merge/-/utils-merge-1.0.0.tgz"
     },
     "uuid": {
       "version": "2.0.2",
-      "from": "uuid@>=2.0.1 <3.0.0"
+      "from": "uuid@>=2.0.1 <3.0.0",
+      "resolved": "https://registry.npmjs.org/uuid/-/uuid-2.0.2.tgz"
     },
     "v8flags": {
       "version": "2.0.11",
-      "from": "v8flags@>=2.0.2 <3.0.0"
+      "from": "v8flags@>=2.0.2 <3.0.0",
+      "resolved": "https://registry.npmjs.org/v8flags/-/v8flags-2.0.11.tgz"
     },
     "validate-npm-package-license": {
       "version": "3.0.1",
-      "from": "validate-npm-package-license@>=3.0.1 <4.0.0"
+      "from": "validate-npm-package-license@>=3.0.1 <4.0.0",
+      "resolved": "https://registry.npmjs.org/validate-npm-package-license/-/validate-npm-package-license-3.0.1.tgz"
     },
     "vary": {
       "version": "1.1.0",
-      "from": "vary@>=1.1.0 <1.2.0"
+      "from": "vary@>=1.1.0 <1.2.0",
+      "resolved": "https://registry.npmjs.org/vary/-/vary-1.1.0.tgz"
     },
     "verror": {
       "version": "1.3.6",
-      "from": "verror@1.3.6"
+      "from": "verror@1.3.6",
+      "resolved": "https://registry.npmjs.org/verror/-/verror-1.3.6.tgz"
     },
     "vinyl": {
       "version": "0.5.3",
-      "from": "vinyl@>=0.5.0 <0.6.0"
+      "from": "vinyl@>=0.5.0 <0.6.0",
+      "resolved": "https://registry.npmjs.org/vinyl/-/vinyl-0.5.3.tgz"
     },
     "vinyl-fs": {
       "version": "0.3.14",
       "from": "vinyl-fs@>=0.3.0 <0.4.0",
+      "resolved": "https://registry.npmjs.org/vinyl-fs/-/vinyl-fs-0.3.14.tgz",
       "dependencies": {
         "clone": {
           "version": "0.2.0",
-          "from": "clone@>=0.2.0 <0.3.0"
+          "from": "clone@>=0.2.0 <0.3.0",
+          "resolved": "https://registry.npmjs.org/clone/-/clone-0.2.0.tgz"
         },
         "graceful-fs": {
           "version": "3.0.11",
-          "from": "graceful-fs@>=3.0.0 <4.0.0"
+          "from": "graceful-fs@>=3.0.0 <4.0.0",
+          "resolved": "https://registry.npmjs.org/graceful-fs/-/graceful-fs-3.0.11.tgz"
         },
         "readable-stream": {
           "version": "1.0.34",
-          "from": "readable-stream@>=1.0.33-1 <1.1.0-0"
+          "from": "readable-stream@>=1.0.33-1 <1.1.0-0",
+          "resolved": "https://registry.npmjs.org/readable-stream/-/readable-stream-1.0.34.tgz"
         },
         "strip-bom": {
           "version": "1.0.0",
-          "from": "strip-bom@>=1.0.0 <2.0.0"
+          "from": "strip-bom@>=1.0.0 <2.0.0",
+          "resolved": "https://registry.npmjs.org/strip-bom/-/strip-bom-1.0.0.tgz"
         },
         "through2": {
           "version": "0.6.5",
-          "from": "through2@>=0.6.1 <0.7.0"
+          "from": "through2@>=0.6.1 <0.7.0",
+          "resolved": "https://registry.npmjs.org/through2/-/through2-0.6.5.tgz"
         },
         "vinyl": {
           "version": "0.4.6",
-          "from": "vinyl@>=0.4.0 <0.5.0"
+          "from": "vinyl@>=0.4.0 <0.5.0",
+          "resolved": "https://registry.npmjs.org/vinyl/-/vinyl-0.4.6.tgz"
         }
       }
     },
     "vinyl-source-stream": {
       "version": "1.1.0",
       "from": "vinyl-source-stream@>=1.1.0 <2.0.0",
+      "resolved": "https://registry.npmjs.org/vinyl-source-stream/-/vinyl-source-stream-1.1.0.tgz",
       "dependencies": {
         "clone": {
           "version": "0.2.0",
-          "from": "clone@>=0.2.0 <0.3.0"
+          "from": "clone@>=0.2.0 <0.3.0",
+          "resolved": "https://registry.npmjs.org/clone/-/clone-0.2.0.tgz"
         },
         "readable-stream": {
           "version": "1.0.34",
-          "from": "readable-stream@>=1.0.33-1 <1.1.0-0"
+          "from": "readable-stream@>=1.0.33-1 <1.1.0-0",
+          "resolved": "https://registry.npmjs.org/readable-stream/-/readable-stream-1.0.34.tgz"
         },
         "through2": {
           "version": "0.6.5",
-          "from": "through2@>=0.6.1 <0.7.0"
+          "from": "through2@>=0.6.1 <0.7.0",
+          "resolved": "https://registry.npmjs.org/through2/-/through2-0.6.5.tgz"
         },
         "vinyl": {
           "version": "0.4.6",
-          "from": "vinyl@>=0.4.3 <0.5.0"
+          "from": "vinyl@>=0.4.3 <0.5.0",
+          "resolved": "https://registry.npmjs.org/vinyl/-/vinyl-0.4.6.tgz"
         }
       }
     },
     "vinyl-sourcemaps-apply": {
       "version": "0.1.4",
       "from": "vinyl-sourcemaps-apply@>=0.1.1 <0.2.0",
+      "resolved": "https://registry.npmjs.org/vinyl-sourcemaps-apply/-/vinyl-sourcemaps-apply-0.1.4.tgz",
       "dependencies": {
         "source-map": {
           "version": "0.1.43",
-          "from": "source-map@>=0.1.39 <0.2.0"
+          "from": "source-map@>=0.1.39 <0.2.0",
+          "resolved": "https://registry.npmjs.org/source-map/-/source-map-0.1.43.tgz"
         }
       }
     },
     "vm-browserify": {
       "version": "0.0.4",
-      "from": "vm-browserify@>=0.0.1 <0.1.0"
+      "from": "vm-browserify@>=0.0.1 <0.1.0",
+      "resolved": "https://registry.npmjs.org/vm-browserify/-/vm-browserify-0.0.4.tgz"
     },
     "warning": {
       "version": "2.1.0",
-      "from": "warning@>=2.1.0 <3.0.0"
+      "from": "warning@>=2.1.0 <3.0.0",
+      "resolved": "https://registry.npmjs.org/warning/-/warning-2.1.0.tgz"
     },
     "watchpack": {
       "version": "0.2.9",
-      "from": "watchpack@>=0.2.1 <0.3.0"
+      "from": "watchpack@>=0.2.1 <0.3.0",
+      "resolved": "https://registry.npmjs.org/watchpack/-/watchpack-0.2.9.tgz"
     },
     "webidl-conversions": {
       "version": "2.0.1",
-      "from": "webidl-conversions@>=2.0.0 <3.0.0"
+      "from": "webidl-conversions@>=2.0.0 <3.0.0",
+      "resolved": "https://registry.npmjs.org/webidl-conversions/-/webidl-conversions-2.0.1.tgz"
     },
     "webpack": {
       "version": "1.13.2",
       "from": "webpack@>=1.12.11 <2.0.0",
+      "resolved": "https://registry.npmjs.org/webpack/-/webpack-1.13.2.tgz",
       "dependencies": {
         "acorn": {
           "version": "3.3.0",
-          "from": "acorn@>=3.0.0 <4.0.0"
+          "from": "acorn@>=3.0.0 <4.0.0",
+          "resolved": "https://registry.npmjs.org/acorn/-/acorn-3.3.0.tgz"
         },
         "async": {
           "version": "1.5.2",
-          "from": "async@>=1.3.0 <2.0.0"
+          "from": "async@>=1.3.0 <2.0.0",
+          "resolved": "https://registry.npmjs.org/async/-/async-1.5.2.tgz"
         },
         "interpret": {
           "version": "0.6.6",
-          "from": "interpret@>=0.6.4 <0.7.0"
+          "from": "interpret@>=0.6.4 <0.7.0",
+          "resolved": "https://registry.npmjs.org/interpret/-/interpret-0.6.6.tgz"
         },
         "source-map": {
           "version": "0.5.6",
-          "from": "source-map@>=0.5.1 <0.6.0"
+          "from": "source-map@>=0.5.1 <0.6.0",
+          "resolved": "https://registry.npmjs.org/source-map/-/source-map-0.5.6.tgz"
         },
         "supports-color": {
           "version": "3.1.2",
-          "from": "supports-color@>=3.1.0 <4.0.0"
+          "from": "supports-color@>=3.1.0 <4.0.0",
+          "resolved": "https://registry.npmjs.org/supports-color/-/supports-color-3.1.2.tgz"
         },
         "uglify-js": {
           "version": "2.6.4",
           "from": "uglify-js@>=2.6.0 <2.7.0",
+          "resolved": "https://registry.npmjs.org/uglify-js/-/uglify-js-2.6.4.tgz",
           "dependencies": {
             "async": {
               "version": "0.2.10",
-              "from": "async@>=0.2.6 <0.3.0"
+              "from": "async@>=0.2.6 <0.3.0",
+              "resolved": "https://registry.npmjs.org/async/-/async-0.2.10.tgz"
             }
           }
         }
@@ -5180,81 +6391,100 @@
     },
     "webpack-core": {
       "version": "0.6.8",
-      "from": "webpack-core@>=0.6.0 <0.7.0"
+      "from": "webpack-core@>=0.6.0 <0.7.0",
+      "resolved": "https://registry.npmjs.org/webpack-core/-/webpack-core-0.6.8.tgz"
     },
     "webpack-dev-middleware": {
       "version": "1.7.0",
       "from": "webpack-dev-middleware@>=1.6.0 <2.0.0",
+      "resolved": "https://registry.npmjs.org/webpack-dev-middleware/-/webpack-dev-middleware-1.7.0.tgz",
       "dependencies": {
         "mime": {
           "version": "1.3.4",
-          "from": "mime@>=1.3.4 <2.0.0"
+          "from": "mime@>=1.3.4 <2.0.0",
+          "resolved": "https://registry.npmjs.org/mime/-/mime-1.3.4.tgz"
         }
       }
     },
     "webpack-hot-middleware": {
       "version": "2.12.2",
-      "from": "webpack-hot-middleware@>=2.10.0 <3.0.0"
+      "from": "webpack-hot-middleware@>=2.10.0 <3.0.0",
+      "resolved": "https://registry.npmjs.org/webpack-hot-middleware/-/webpack-hot-middleware-2.12.2.tgz"
     },
     "whatwg-fetch": {
       "version": "1.0.0",
-      "from": "whatwg-fetch@>=0.10.0"
+      "from": "whatwg-fetch@>=0.10.0",
+      "resolved": "https://registry.npmjs.org/whatwg-fetch/-/whatwg-fetch-1.0.0.tgz"
     },
     "whatwg-url-compat": {
       "version": "0.6.5",
-      "from": "whatwg-url-compat@>=0.6.5 <0.7.0"
+      "from": "whatwg-url-compat@>=0.6.5 <0.7.0",
+      "resolved": "https://registry.npmjs.org/whatwg-url-compat/-/whatwg-url-compat-0.6.5.tgz"
     },
     "which": {
       "version": "1.2.11",
-      "from": "which@>=1.2.10 <2.0.0"
+      "from": "which@>=1.2.10 <2.0.0",
+      "resolved": "https://registry.npmjs.org/which/-/which-1.2.11.tgz"
     },
     "window-size": {
       "version": "0.1.0",
-      "from": "window-size@0.1.0"
+      "from": "window-size@0.1.0",
+      "resolved": "https://registry.npmjs.org/window-size/-/window-size-0.1.0.tgz"
     },
     "wordwrap": {
       "version": "1.0.0",
-      "from": "wordwrap@>=1.0.0 <1.1.0"
+      "from": "wordwrap@>=1.0.0 <1.1.0",
+      "resolved": "https://registry.npmjs.org/wordwrap/-/wordwrap-1.0.0.tgz"
     },
     "wrappy": {
       "version": "1.0.2",
-      "from": "wrappy@>=1.0.0 <2.0.0"
+      "from": "wrappy@>=1.0.0 <2.0.0",
+      "resolved": "https://registry.npmjs.org/wrappy/-/wrappy-1.0.2.tgz"
     },
     "write": {
       "version": "0.2.1",
-      "from": "write@>=0.2.1 <0.3.0"
+      "from": "write@>=0.2.1 <0.3.0",
+      "resolved": "https://registry.npmjs.org/write/-/write-0.2.1.tgz"
     },
     "xml-name-validator": {
       "version": "2.0.1",
-      "from": "xml-name-validator@>=2.0.1 <3.0.0"
+      "from": "xml-name-validator@>=2.0.1 <3.0.0",
+      "resolved": "https://registry.npmjs.org/xml-name-validator/-/xml-name-validator-2.0.1.tgz"
     },
     "xml2js": {
       "version": "0.4.17",
-      "from": "xml2js@>=0.4.9 <0.5.0"
+      "from": "xml2js@>=0.4.9 <0.5.0",
+      "resolved": "https://registry.npmjs.org/xml2js/-/xml2js-0.4.17.tgz"
     },
     "xmlbuilder": {
       "version": "4.2.1",
-      "from": "xmlbuilder@>=4.1.0 <5.0.0"
+      "from": "xmlbuilder@>=4.1.0 <5.0.0",
+      "resolved": "https://registry.npmjs.org/xmlbuilder/-/xmlbuilder-4.2.1.tgz"
     },
     "xmldom": {
       "version": "0.1.22",
-      "from": "xmldom@>=0.1.22 <0.2.0"
+      "from": "xmldom@>=0.1.22 <0.2.0",
+      "resolved": "https://registry.npmjs.org/xmldom/-/xmldom-0.1.22.tgz"
     },
     "xmlhttprequest": {
       "version": "1.8.0",
-      "from": "xmlhttprequest@1.8.0"
+      "from": "xmlhttprequest@1.8.0",
+      "resolved": "https://registry.npmjs.org/xmlhttprequest/-/xmlhttprequest-1.8.0.tgz"
     },
     "xregexp": {
       "version": "3.1.1",
-      "from": "xregexp@>=3.0.0 <4.0.0"
+      "from": "xregexp@>=3.0.0 <4.0.0",
+      "resolved": "https://registry.npmjs.org/xregexp/-/xregexp-3.1.1.tgz"
     },
     "xtend": {
       "version": "4.0.1",
-      "from": "xtend@>=4.0.1 <5.0.0"
+      "from": "xtend@>=4.0.1 <5.0.0",
+      "resolved": "https://registry.npmjs.org/xtend/-/xtend-4.0.1.tgz"
     },
     "yargs": {
       "version": "3.10.0",
-      "from": "yargs@>=3.10.0 <3.11.0"
+      "from": "yargs@>=3.10.0 <3.11.0",
+      "resolved": "https://registry.npmjs.org/yargs/-/yargs-3.10.0.tgz"
     }
   }
 }