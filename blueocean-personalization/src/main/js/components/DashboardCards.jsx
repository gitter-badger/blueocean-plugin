--- conflicted
+++ resolved
@@ -159,11 +159,7 @@
                     <PipelineCard
                       router={this.props.router}
                       item={pipeline}
-<<<<<<< HEAD
                       latestRun={latestRun}
-                      capabilities={capabilities}
-=======
->>>>>>> c1b92d57
                       status={status}
                       startTime={startTime}
                       estimatedDuration={estimatedDuration}
