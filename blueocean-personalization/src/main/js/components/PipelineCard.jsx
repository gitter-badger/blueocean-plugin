--- conflicted
+++ resolved
@@ -89,18 +89,8 @@
     }
 
     render() {
-<<<<<<< HEAD
         const { status, commitId, startTime, estimatedDuration } = this.props;
         const bgClass = PipelineCard._getBackgroundClass(status);
-=======
-        const { item, status, commitId, startTime, estimatedDuration } = this.props;
-        const bgClass = PipelineCard._getBackgroundClass(status);
-
-        const notRunningStatus = !status || (status.toLowerCase() !== 'running' && status.toLowerCase() !== 'queued');
-        const hasFailedStatus = status && (status.toLowerCase() === 'failure' || status.toLowerCase() === 'aborted');
-        const isPipeline = item && capable(item, CAPABILITY_PIPELINE);
-        const stopClass = this.state.stopping ? 'stopping' : '';
->>>>>>> c1b92d57
         const commitText = commitId ? commitId.substr(0, 7) : '';
 
         const activityUrl = `/organizations/${encodeURIComponent(this.props.organization)}/` +
@@ -164,11 +154,8 @@
 PipelineCard.propTypes = {
     router: PropTypes.object,
     item: PropTypes.object,
-<<<<<<< HEAD
     latestRun: PropTypes.object,
     capabilities: PropTypes.array,
-=======
->>>>>>> c1b92d57
     status: PropTypes.string,
     startTime: PropTypes.string,
     estimatedDuration: PropTypes.number,
