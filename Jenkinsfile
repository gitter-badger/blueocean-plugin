#!groovy

// only 20 builds
properties([buildDiscarder(logRotator(artifactNumToKeepStr: '20', numToKeepStr: '20'))])

node {
  deleteDir()
  checkout scm
  configFileProvider([configFile(fileId: 'blueocean-maven-settings', targetLocation: 'settings.xml')]) {
  configFileProvider([configFile(fileId: 'blueocean-npm-settings', targetLocation: '.npmrc')]) {

  docker.image('cloudbees/java-build-tools').inside {
    withEnv(['GIT_COMMITTER_EMAIL=me@hatescake.com','GIT_COMMITTER_NAME=Hates','GIT_AUTHOR_NAME=Cake','GIT_AUTHOR_EMAIL=hates@cake.com']) {
      try {
<<<<<<< HEAD
        sh 'cp .npmrc $HOME/.npmrc; cat .npmrc'
        sh "mvn clean install -B -DcleanNode -Dmaven.test.failure.ignore -s settings.xml -Dmaven.artifact.threads=15"
        sh "node checkdeps.js"
=======
        sh "mvn clean install -B -DcleanNode -Dmaven.test.failure.ignore"
        sh "node ./bin/checkdeps.js"
        sh "node ./bin/checkshrinkwrap.js"
>>>>>>> c9c1f9b6
        step([$class: 'JUnitResultArchiver', testResults: '**/target/surefire-reports/TEST-*.xml'])
        step([$class: 'ArtifactArchiver', artifacts: '*/target/*.hpi'])

        triggerATH();
      } catch(err) {
        currentBuild.result = "FAILURE"
      } finally {
        sendhipchat()
        deleteDir()
      }
    }
  }

  } // configFileProvider
  } // configFileProvider
}

def triggerATH() {
    // Assemble and archive the HPI plugins that the ATH should use.
    // The ATH build can copy this artifact and use it, saving the time it
    // would otherwise spend building and assembling again.
    sh 'cd blueocean && mvn hpi:assemble-dependencies && tar -czvf target/ath-plugins.tar.gz target/plugins'
    archiveArtifacts artifacts: 'blueocean/target/ath-plugins.tar.gz'

    // Trigger the ATH, but don't wait for it.
    try {
        echo "Will attempt to run the ATH with the same branch name i.e. '${env.BRANCH_NAME}'."
        build(job: "ATH-Jenkinsfile/${env.BRANCH_NAME}",
                parameters: [string(name: 'BLUEOCEAN_BRANCH_NAME', value: "${env.BRANCH_NAME}"),
                             string(name: 'BUILD_NUM', value: "${env.BUILD_NUMBER}")],
                wait: false)
    } catch (e1) {
        echo "Failed to run the ATH with the same branch name i.e. '${env.BRANCH_NAME}'. Will try running the ATH 'master' branch."
        build(job: "ATH-Jenkinsfile/master",
                parameters: [string(name: 'BLUEOCEAN_BRANCH_NAME', value: "${env.BRANCH_NAME}"),
                             string(name: 'BUILD_NUM', value: "${env.BUILD_NUMBER}")],
                wait: false)
    }
}

def sendhipchat() {
    res = currentBuild.result
    if(currentBuild.result == null) {
      res = "SUCCESS"
    }
    message = "${env.JOB_NAME} #${env.BUILD_NUMBER}, status: ${res} (<a href='${currentBuild.absoluteUrl}'>Open</a>)"
    color = null
    if(currentBuild.result == "UNSTABLE") {
        color = "YELLOW"
    } else if(currentBuild.result == "SUCCESS" || currentBuild.result == null){
        color = "GREEN"
    } else if(currentBuild.result == "FAILURE") {
        color = "RED"
    }
    if(color != null) {
        hipchatSend message: message, color: color
    }
}<|MERGE_RESOLUTION|>--- conflicted
+++ resolved
@@ -12,15 +12,10 @@
   docker.image('cloudbees/java-build-tools').inside {
     withEnv(['GIT_COMMITTER_EMAIL=me@hatescake.com','GIT_COMMITTER_NAME=Hates','GIT_AUTHOR_NAME=Cake','GIT_AUTHOR_EMAIL=hates@cake.com']) {
       try {
-<<<<<<< HEAD
+        sh "node ./bin/checkshrinkwrap.js"
         sh 'cp .npmrc $HOME/.npmrc; cat .npmrc'
         sh "mvn clean install -B -DcleanNode -Dmaven.test.failure.ignore -s settings.xml -Dmaven.artifact.threads=15"
         sh "node checkdeps.js"
-=======
-        sh "mvn clean install -B -DcleanNode -Dmaven.test.failure.ignore"
-        sh "node ./bin/checkdeps.js"
-        sh "node ./bin/checkshrinkwrap.js"
->>>>>>> c9c1f9b6
         step([$class: 'JUnitResultArchiver', testResults: '**/target/surefire-reports/TEST-*.xml'])
         step([$class: 'ArtifactArchiver', artifacts: '*/target/*.hpi'])
 
