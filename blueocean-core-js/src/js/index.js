--- conflicted
+++ resolved
@@ -1,3 +1,6 @@
+/**
+ * Created by cmeyers on 8/18/16.
+ */
 
 export { Fetch, FetchFunctions } from './fetch';
 export UrlConfig from './urlconfig';
@@ -5,18 +8,10 @@
 export TestUtils from './testutils';
 export Utils from './utils';
 
-/**
- * Created by cmeyers on 8/18/16.
- */
-<<<<<<< HEAD
 import * as sse from '@jenkins-cd/sse-gateway';
-
 import { RunApi } from './rest/RunApi';
 import { SseBus } from './sse/SseBus';
-import { ToastService}  from './ToastService';
-=======
 import { ToastService }  from './ToastService';
->>>>>>> 229796da
 
 // export services as a singleton so all plugins will use the same instance
 
