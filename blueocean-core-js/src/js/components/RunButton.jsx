/**
 * Created by cmeyers on 8/26/16.
 */

import React, { Component, PropTypes } from 'react';
import { Icon } from 'react-material-icons-blue';

import { RunApi as runApi } from '../';
import { ToastService as toastService } from '../';
<<<<<<< HEAD
import { ToastUtils } from '../';
=======
import { buildRunDetailsUrl } from '../UrlBuilder';
import Security from '../security';

const { permit } = Security;
>>>>>>> 419d13e1

const stopProp = (event) => {
    event.stopPropagation();
};

/**
 * Run Buttons allows a pipeline or branch to be run and also be stopped thereafter.
 */
export class RunButton extends Component {

    constructor(props) {
        super(props);

        this.state = {
            running: false,
            stopping: false,
        };
    }

    componentWillReceiveProps(nextProps) {
        this._updateState(nextProps);
    }

    _updateState(nextProps) {
        const oldStatus = this.props.latestRun && this.props.latestRun.state || '';
        const newStatus = nextProps.latestRun && nextProps.latestRun.state || '';

        // if the state of the run changed, then assume it's no longer trying to stop
        if (oldStatus !== newStatus) {
            this.setState({
                stopping: false,
            });
        }
    }

    _onRunClick() {
        runApi.startRun(this.props.runnable)
            .then((runInfo) => ToastUtils.createRunStartedToast(this.props.runnable, runInfo, this.props.onNavigation));
    }

    _onStopClick() {
        if (this.state.stopping) {
            return;
        }

        this.setState({
            stopping: true,
        });

        if (this.props.latestRun.state === 'QUEUED') {
            runApi.removeFromQueue(this.props.latestRun);
        } else {
            runApi.stopRun(this.props.latestRun);
        }

        const name = decodeURIComponent(this.props.runnable.name);
        const runId = this.props.latestRun.id;

        toastService.newToast({
            text: `Stopping "${name}" #${runId}...`,
        });
    }

    render() {
        const outerClass = this.props.className ? this.props.className : '';
        const outerClassNames = outerClass.split(' ');
        const innerButtonClass = outerClassNames.indexOf('icon-button') === -1 ? 'btn inverse' : '';
        const stopClass = this.state.stopping ? 'stopping' : '';

        const status = this.props.latestRun ? this.props.latestRun.state : '';
        const runningStatus = status && (status.toLowerCase() === 'running' || status.toLowerCase() === 'queued');

        let showRunButton = this.props.buttonType === 'run-only' || (this.props.buttonType === 'toggle' && !runningStatus);
        let showStopButton = runningStatus && (this.props.buttonType === 'toggle' || this.props.buttonType === 'stop-only');

        showRunButton = showRunButton && permit(this.props.runnable).start();
        showStopButton = showStopButton && permit(this.props.runnable).stop();

        const runLabel = this.props.runText || 'Run';
        const stopLabel = this.state.stopping ? 'Stopping...' : 'Stop';

        if (!showRunButton && !showStopButton) {
            return null;
        }

        return (
            <div className={`run-button-component ${outerClass}`} onClick={(event => stopProp(event))}>
                { showRunButton &&
                <a className={`run-button ${innerButtonClass}`} title={runLabel} onClick={() => this._onRunClick()}>
                    <Icon size={24} icon="play_circle_outline" />
                    <span className="button-label">{runLabel}</span>
                </a>
                }

                { showStopButton &&
                <a className={`stop-button ${innerButtonClass} ${stopClass}`} title={stopLabel} onClick={() => this._onStopClick()}>
                    { /* eslint-disable max-len */ }
                    <svg className="svg-icon" width="20" height="20" viewBox="0 0 20 20" xmlns="http://www.w3.org/2000/svg">
                        <g fill="none" fill-rule="evenodd">
                            <path d="M-2-2h24v24H-2z" />
                            <path className="svg-icon-inner" d="M10 0C4.48 0 0 4.48 0 10s4.48 10 10 10 10-4.48 10-10S15.52 0 10 0zM7 7h6v6H7V7zm3 11c-4.41 0-8-3.59-8-8s3.59-8 8-8 8 3.59 8 8-3.59 8-8 8z" fill="#4A90E2" />
                        </g>
                    </svg>
                    { /* eslint-enable max-len */ }
                    <span className="button-label">{stopLabel}</span>
                </a>
                }
            </div>
        );
    }
}

RunButton.propTypes = {
    buttonType: PropTypes.oneOf('toggle', 'stop-only', 'run-only'),
    className: PropTypes.string,
    runnable: PropTypes.object,
    latestRun: PropTypes.object,
    onNavigation: PropTypes.func,
    runText: PropTypes.string,
};

RunButton.defaultProps = {
    buttonType: 'toggle',
};<|MERGE_RESOLUTION|>--- conflicted
+++ resolved
@@ -7,14 +7,10 @@
 
 import { RunApi as runApi } from '../';
 import { ToastService as toastService } from '../';
-<<<<<<< HEAD
 import { ToastUtils } from '../';
-=======
-import { buildRunDetailsUrl } from '../UrlBuilder';
 import Security from '../security';
 
 const { permit } = Security;
->>>>>>> 419d13e1
 
 const stopProp = (event) => {
     event.stopPropagation();
