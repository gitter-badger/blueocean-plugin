--- conflicted
+++ resolved
@@ -1,10 +1,6 @@
 {
   "name": "@jenkins-cd/blueocean-core-js",
-<<<<<<< HEAD
-  "version": "0.0.7-beta1",
-=======
   "version": "0.0.9",
->>>>>>> 81f3dee5
   "description": "Shared JavaScript libraries for use with Jenkins Blue Ocean",
   "main": "dist/js/index.js",
   "scripts": {
