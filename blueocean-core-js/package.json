{
  "name": "@jenkins-cd/blueocean-core-js",
<<<<<<< HEAD
  "version": "0.0.17-beta3",
=======
  "version": "0.0.17",
>>>>>>> 419d13e1
  "description": "Shared JavaScript libraries for use with Jenkins Blue Ocean",
  "main": "dist/js/index.js",
  "scripts": {
    "gulp": "gulp",
    "test": "gulp test",
    "prepublish": "gulp"
  },
  "author": "Cliff Meyers <cmeyers@cloudbees.com> (https://www.cloudbees.com/)",
  "contributors": [
    "Cliff Meyers <cliff.meyers@gmail.com>"
  ],
  "license": "MIT",
  "files": [
    "LICENSE",
    "README.md",
    "licenses",
    "dist"
  ],
  "repository": {
    "type": "git",
    "url": "https://github.com/jenkinsci/blueocean-plugin.git"
  },
  "dependencies": {
    "@jenkins-cd/js-modules": "0.0.8",
    "@jenkins-cd/sse-gateway": "0.0.9",
    "es6-promise": "3.2.1",
    "isomorphic-fetch": "2.2.1",
    "jsonwebtoken": "7.1.9",
    "pem-jwk": "1.5.1",
    "mobx": "2.5.1",
    "react-material-icons-blue": "1.0.4"
  },
  "peerDependencies": {
    "react": "^15.1.0",
    "react-dom": "^15.1.0"
  },
  "devDependencies": {
    "@jenkins-cd/eslint-config-jenkins": "0.0.2",
    "babel-eslint": "6.0.5",
    "babel-plugin-transform-decorators-legacy": "1.3.4",
    "babel-polyfill": "6.9.0",
    "babel-preset-es2015": "6.9.0",
    "babel-preset-react": "6.5.0",
    "babel-preset-stage-0": "6.5.0",
    "babelify": "7.3.0",
    "browserify": "13.0.1",
    "chai": "3.5.0",
    "enzyme": "2.4.1",
    "eslint-plugin-react": "4.3.0",
    "gulp": "3.9.1",
    "gulp-babel": "6.1.2",
    "gulp-clean": "0.3.2",
    "gulp-copy": "0.0.2",
    "gulp-eslint": "2.0.0",
    "gulp-less": "3.1.0",
    "gulp-rename": "1.2.2",
    "gulp-sourcemaps": "1.6.0",
    "karma": "0.13.22",
    "karma-browserify": "5.0.5",
    "karma-chrome-launcher": "1.0.1",
    "karma-junit-reporter": "1.1.0",
    "karma-mocha": "1.0.1",
    "karma-mocha-reporter": "2.0.4",
    "karma-phantomjs-launcher": "1.0.0",
    "mocha": "2.5.3",
    "phantomjs-prebuilt": "2.1.7",
    "react": "15.1.0",
    "react-addons-test-utils": "15.1.0",
    "react-dom": "15.1.0",
    "run-sequence": "1.2.1",
    "sinon": "1.17.5",
    "watchify": "3.7.0"
  }
}<|MERGE_RESOLUTION|>--- conflicted
+++ resolved
@@ -1,10 +1,6 @@
 {
   "name": "@jenkins-cd/blueocean-core-js",
-<<<<<<< HEAD
-  "version": "0.0.17-beta3",
-=======
-  "version": "0.0.17",
->>>>>>> 419d13e1
+  "version": "0.0.17-beta4",
   "description": "Shared JavaScript libraries for use with Jenkins Blue Ocean",
   "main": "dist/js/index.js",
   "scripts": {
